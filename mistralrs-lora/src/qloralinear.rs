--- conflicted
+++ resolved
@@ -172,12 +172,7 @@
     fn merge_weights(&mut self) -> Result<()> {
         let (mut w_base_layer, dtype) = match &self.old {
             QMatMul::QTensor(q) => (q.dequantize(&q.device())?, q.dtype()),
-<<<<<<< HEAD
-            QMatMul::Tensor(_) => unreachable!(),
-            QMatMul::TensorF16(_) => todo!(),
-=======
             QMatMul::Tensor(_) | QMatMul::TensorF16(_) => unreachable!(),
->>>>>>> 2e6324f5
         };
         for adapter in 0..self.scale_adapters.len() {
             w_base_layer = (w_base_layer + self.get_delta_weight(adapter))?;
