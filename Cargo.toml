--- conflicted
+++ resolved
@@ -25,13 +25,8 @@
 
 [workspace.dependencies]
 anyhow = "1.0.80"
-<<<<<<< HEAD
-candle-core = { git = "https://github.com/EricLBuehler/candle.git", version = "0.6.0", rev = "9240d03" }
-candle-nn = { git = "https://github.com/EricLBuehler/candle.git", version = "0.6.0", rev = "9240d03" }
-=======
 candle-core = { git = "https://github.com/EricLBuehler/candle.git", version = "0.6.0", rev = "aa32753" }
 candle-nn = { git = "https://github.com/EricLBuehler/candle.git", version = "0.6.0", rev = "aa32753" }
->>>>>>> f2dc0f62
 serde = "1.0.197"
 serde_json = "1.0.114"
 indexmap = { version = "2.2.5", features = ["serde"] }
