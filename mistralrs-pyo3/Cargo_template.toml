--- conflicted
+++ resolved
@@ -20,11 +20,7 @@
 mistralrs-core = { version = "0.1.24", path = "../mistralrs-core", features=["pyo3_macros","$feature_name"] }
 serde.workspace = true
 serde_json.workspace = true
-<<<<<<< HEAD
-candle-core = { git = "https://github.com/EricLBuehler/candle.git", version = "0.6.0", rev = "cab15325d25237410cbe8bceacf9e7dc02d54b67", features=["$feature_name"] }
-=======
 candle-core = { git = "https://github.com/EricLBuehler/candle.git", version = "0.6.0", rev = "b7a3e344", features=["$feature_name"] }
->>>>>>> e8bb0c67
 indexmap.workspace = true
 accelerate-src = { workspace = true, optional = true }
 intel-mkl-src = { workspace = true, optional = true }
