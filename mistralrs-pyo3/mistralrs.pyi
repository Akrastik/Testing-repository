from dataclasses import dataclass
from enum import Enum

@dataclass
class ChatCompletionRequest:
    """
    A ChatCompletionRequest represents a request sent to the mistral.rs engine. It encodes information
    about input data, sampling, and how to return the response.
    """

    messages: list[dict[str, str]] | str
    model: str
    logit_bias: dict[int, float] | None = None
    logprobs: bool = False
    top_logprobs: int | None = None
    max_tokens: int | None = None
    n_choices: int = 1
    presence_penalty: float | None = None
<<<<<<< HEAD
    repetition_penalty: float | None = None
    stop_tokens: list[str] | None = None
=======
    frequency_penalty: float | None = None
    stop_token_ids: list[int] | None = None
>>>>>>> a36d4a19
    temperature: float | None = None
    top_p: float | None = None
    stream: bool = False
    top_k: int | None = None
    grammar: str | None = None
    grammar_type: str | None = None

@dataclass
class CompletionRequest:
    """
    A CompletionRequest represents a request sent to the mistral.rs engine. It encodes information
    about input data, sampling, and how to return the response.
    """

    prompt: str
    model: str
    best_of: int
    echo_prompt: bool
    logit_bias: dict[int, float] | None = None
    max_tokens: int | None = None
    n_choices: int = 1
    best_of: int = 1
    presence_penalty: float | None = None
    frequency_penalty: float | None = None
    stop_token_ids: list[int] | None = None
    temperature: float | None = None
    top_p: float | None = None
    stream: bool = False
    top_k: int | None = None
    suffix: str | None = None
    grammar: str | None = None
    grammar_type: str | None = None

class Runner:
    """
    The Runner is a class with no constructor. It is only created via one of the loader classes.
    """
    def send_chat_completion_request(self, request: ChatCompletionRequest) -> str:
        """
        Send a chat completion request to the mistral.rs engine, returning the response as a string.
        This can be parsed as JSON.
        """

class ModelKind(Enum):
    """
    The model kind is passed to a loader and specifies the type of model to load.
    """

    Normal = 1
    XLoraNormal = 2
    XLoraGGUF = 3
    XLoraGGML = 4
    QuantizedGGUF = 5
    QuantizedGGML = 6

class DType(Enum):
    """
    The data type for a model.
    """

    U8 = 1
    U32 = 2
    I64 = 3
    BF16 = 4
    F16 = 5
    F32 = 6
    F64 = 7

class LoaderMixin:
    def load(
        self,
        token_source: str = "cache",
        max_seqs: int = 16,
        truncate_sequence: bool = False,
        logfile: str | None = None,
        revision: str | None = None,
        token_source_value: str | None = None,
        dtype: DType | None = None,
    ) -> Runner:
        """
         Load a model.

        - `token_source="cache"`
        Specify token source and token source value as the following pairing:
            - "cache" -> None
            - "literal" -> str
            - "envvar" -> str
            - "path" -> str
            - "none" -> None

        - `max_seqs`: Maximum running sequences at any time.

        - `truncate_sequence`:
        If a sequence is larger than the maximum model length, truncate the number
        of tokens such that the sequence will fit at most the maximum length.
        If `max_tokens` is not specified in the request, space for 10 tokens will be reserved instead.

        - `logfile`: Log all responses and requests to this file.

        - `revision`: HF revision.

        - `token_source_value`: Value of token source value for `token_source`

        - `dtype`: Datatype to load the model into, only applicable for non-quantized models.
        """

class NormalLoader(LoaderMixin):
    """
    A loader to load "normal" models, those without X-LoRA or quantization.
    """
    def __init__(
        self,
        loader_class,
        model_id: str,
        no_kv_cache: bool = False,
        use_flash_attn: bool = False,
        repeat_last_n: int = 64,
        gqa: int | None = None,
        chat_template: str | None = None,
        tokenizer_json: str | None = None,
    ):
        """
        - `loader_class`: Loader class.
        - `model_id`: Base model ID, or tokenizer ID if quantized model type.
        - `no_kv_cache=False`: Disable kv cache.
        - `use_flash_attn=None`: Use flash attn, only used if feature is enabled.
        - `repeat_last_n=64`: Repeat last n context window.
        - `gqa=None`: GQA, irrelevant if non quantized model type.
        - `chat_template=None`: Chat template literal or file.
        - `tokenizer_json=None`: Tokenizer json file.
        """

class XLoraLoader(LoaderMixin):
    """
    A loader to load X-LoRA models.
    """
    def __init__(
        self,
        loader_class,
        model_id: str,
        no_kv_cache: bool = False,
        use_flash_attn: bool = False,
        repeat_last_n: int = 64,
        gqa: int | None = None,
        order_file: str | None = None,
        xlora_model_id: str | None = None,
        chat_template: str | None = None,
        tokenizer_json: str | None = None,
    ):
        """
        - `loader_class`: Loader class.
        - `model_id`: Base model ID, or tokenizer ID if quantized model type.
        - `no_kv_cache=False`: Disable kv cache.
        - `use_flash_attn=None`: Use flash attn, only used if feature is enabled.
        - `repeat_last_n=64`: Repeat last n context window.
        - `gqa=None`: GQA, irrelevant if non quantized model type.
        - `order_file=None`: Ordering JSON file.
        - `xlora_model_id=None`: X-LoRA model.
        - `chat_template=None`: Chat template literal or file.
        - `tokenizer_json=None`: Tokenizer json file.
        """

class QuantizedLoader(LoaderMixin):
    """
    A loader to load quantized models.
    """
    def __init__(
        self,
        loader_class,
        model_id: str,
        is_gguf: bool,
        no_kv_cache: bool = False,
        use_flash_attn: bool = False,
        repeat_last_n: int = 64,
        gqa: int | None = None,
        quantized_model_id: str | None = None,
        quantized_filename: str | None = None,
        chat_template: str | None = None,
        tokenizer_json: str | None = None,
    ):
        """
        - `loader_class`: Loader class.
        - `model_id`: Base model ID, or tokenizer ID if quantized model type.
        - `is_gguf`: Is the quantized model GGUF.
        - `no_kv_cache=False`: Disable kv cache.
        - `use_flash_attn=None`: Use flash attn, only used if feature is enabled.
        - `repeat_last_n=64`: Repeat last n context window.
        - `gqa=None`: GQA, irrelevant if non quantized model type.
        - `quantized_model_id=None`: Ordering JSON file.
        - `quantized_filename=None`: X-LoRA model.
        - `chat_template=None`: Chat template literal or file.
        - `tokenizer_json=None`: Tokenizer json file.
        """

class XLoraQuantizedLoader(LoaderMixin):
    """
    A loader to load X-LoRA models with quantization.
    """
    def __init__(
        self,
        loader_class,
        model_id: str,
        is_gguf: bool,
        no_kv_cache: bool = False,
        use_flash_attn: bool = False,
        repeat_last_n: int = 64,
        gqa: int | None = None,
        order_file: str | None = None,
        quantized_model_id: str | None = None,
        quantized_filename: str | None = None,
        xlora_model_id: str | None = None,
        chat_template: str | None = None,
        tokenizer_json: str | None = None,
    ):
        """
        - `loader_class`: Loader class.
        - `model_id`: Base model ID, or tokenizer ID if quantized model type.
        - `is_gguf`: Is the quantized model GGUF.
        - `no_kv_cache=False`: Disable kv cache.
        - `use_flash_attn=None`: Use flash attn, only used if feature is enabled.
        - `repeat_last_n=64`: Repeat last n context window.
        - `gqa=None`: GQA, irrelevant if non quantized model type.
        - `order_file=None`: Ordering JSON file.
        - `quantized_model_id=None`: Ordering JSON file.
        - `quantized_filename=None`: X-LoRA model.
        - `xlora_model_id=None`: X-LoRA model.
        - `chat_template=None`: Chat template literal or file.
        - `tokenizer_json=None`: Tokenizer json file.
        """<|MERGE_RESOLUTION|>--- conflicted
+++ resolved
@@ -16,13 +16,8 @@
     max_tokens: int | None = None
     n_choices: int = 1
     presence_penalty: float | None = None
-<<<<<<< HEAD
-    repetition_penalty: float | None = None
+    frequency_penalty: float | None = None
     stop_tokens: list[str] | None = None
-=======
-    frequency_penalty: float | None = None
-    stop_token_ids: list[int] | None = None
->>>>>>> a36d4a19
     temperature: float | None = None
     top_p: float | None = None
     stream: bool = False
