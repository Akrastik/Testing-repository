--- conflicted
+++ resolved
@@ -18,13 +18,8 @@
 use mistralrs_core::{
     ChatCompletionResponse, CompletionResponse, Constraint, DeviceMapMetadata, GGMLLoaderBuilder,
     GGMLSpecificConfig, GGUFLoaderBuilder, GGUFSpecificConfig, Loader, MistralRs, MistralRsBuilder,
-<<<<<<< HEAD
     NormalLoaderBuilder, NormalRequest, NormalSpecificConfig, Request as _Request, RequestMessage,
-    Response, SamplingParams, SchedulerMethod, StopTokens, TokenSource,
-=======
-    NormalLoaderBuilder, NormalSpecificConfig, Request as _Request, RequestMessage, Response,
-    SamplingParams, SchedulerMethod, SpeculativeConfig, SpeculativeLoader, StopTokens, TokenSource,
->>>>>>> be08557b
+    Response, SamplingParams, SchedulerMethod, SpeculativeConfig, SpeculativeLoader, StopTokens, TokenSource,
 };
 use pyo3::{
     exceptions::{PyTypeError, PyValueError},
