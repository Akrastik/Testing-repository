use either::Either;
use indexmap::IndexMap;
use mistralrs_core::{
<<<<<<< HEAD
    Constraint, DrySamplingParams, MessageContent, MistralRs, NormalRequest, Request,
    RequestMessage, Response, SamplingParams, StopReason, TERMINATE_ALL_NEXT_STEP,
=======
    Constraint, DiffusionGenerationParams, DrySamplingParams, ImageGenerationResponseFormat,
    MessageContent, MistralRs, ModelCategory, NormalRequest, Request, RequestMessage, Response,
    ResponseOk, SamplingParams, TERMINATE_ALL_NEXT_STEP,
>>>>>>> 296acbbf
};
use once_cell::sync::Lazy;
use std::{
    io::{self, Write},
    sync::{atomic::Ordering, Arc, Mutex},
    time::Instant,
};
use tokio::sync::mpsc::channel;
use tracing::{error, info};

use crate::util;

fn exit_handler() {
    std::process::exit(0);
}

fn terminate_handler() {
    TERMINATE_ALL_NEXT_STEP.store(true, Ordering::SeqCst);
}

static CTRLC_HANDLER: Lazy<Mutex<&'static (dyn Fn() + Sync)>> =
    Lazy::new(|| Mutex::new(&exit_handler));

pub async fn interactive_mode(mistralrs: Arc<MistralRs>, throughput: bool) {
    match mistralrs.get_model_category() {
        ModelCategory::Text => text_interactive_mode(mistralrs, throughput).await,
        ModelCategory::Vision { .. } => vision_interactive_mode(mistralrs, throughput).await,
        ModelCategory::Diffusion => diffusion_interactive_mode(mistralrs).await,
    }
}

const TEXT_INTERACTIVE_HELP: &str = r#"
Welcome to interactive mode! Because this model is a text model, you can enter prompts and chat with the model.

Commands:
- `\help`: Display this message.
- `\exit`: Quit interactive mode.
- `\system <system message here>`:
    Add a system message to the chat without running the model.
    Ex: `\system Always respond as a pirate.`
"#;

const VISION_INTERACTIVE_HELP: &str = r#"
Welcome to interactive mode! Because this model is a vision model, you can enter prompts and chat with the model.

To specify a message with an image, use the `\image` command detailed below.

Commands:
- `\help`: Display this message.
- `\exit`: Quit interactive mode.
- `\system <system message here>`:
    Add a system message to the chat without running the model.
    Ex: `\system Always respond as a pirate.`
- `\image <image URL or local path here> <message here>`: 
    Add a message paired with an image. You are responsible for prefixing the message with anything the model
    requires.
    Ex: `\image path/to/image.jpg Describe what is in this image.`
"#;

const DIFFUSION_INTERACTIVE_HELP: &str = r#"
Welcome to interactive mode! Because this model is a diffusion model, you can enter prompts and the model will generate an image.

Commands:
- `\help`: Display this message.
- `\exit`: Quit interactive mode.
"#;

const HELP_CMD: &str = "\\help";
const EXIT_CMD: &str = "\\exit";
const SYSTEM_CMD: &str = "\\system";
const IMAGE_CMD: &str = "\\image";

async fn text_interactive_mode(mistralrs: Arc<MistralRs>, throughput: bool) {
    let sender = mistralrs.get_sender().unwrap();
    let mut messages: Vec<IndexMap<String, MessageContent>> = Vec::new();

    let sampling_params = SamplingParams {
        temperature: Some(0.1),
        top_k: Some(32),
        top_p: Some(0.1),
        min_p: Some(0.05),
        top_n_logprobs: 0,
        frequency_penalty: Some(0.1),
        presence_penalty: Some(0.1),
        max_len: Some(4096),
        stop_toks: None,
        logits_bias: None,
        n_choices: 1,
        dry_params: Some(DrySamplingParams::default()),
    };

    info!("Starting interactive loop with sampling params: {sampling_params:?}");
    println!(
        "{}{TEXT_INTERACTIVE_HELP}{}",
        "=".repeat(20),
        "=".repeat(20)
    );

    // Set the handler to process exit
    *CTRLC_HANDLER.lock().unwrap() = &exit_handler;

    ctrlc::set_handler(move || CTRLC_HANDLER.lock().unwrap()())
        .expect("Failed to set CTRL-C handler for interactive mode");

    'outer: loop {
        // Set the handler to process exit
        *CTRLC_HANDLER.lock().unwrap() = &exit_handler;

        let mut prompt = String::new();
        print!("> ");
        io::stdout().flush().unwrap();
        io::stdin()
            .read_line(&mut prompt)
            .expect("Failed to get input");

        match prompt.as_str().trim() {
            "" => continue,
            HELP_CMD => {
                println!(
                    "{}{TEXT_INTERACTIVE_HELP}{}",
                    "=".repeat(20),
                    "=".repeat(20)
                );
                continue;
            }
            EXIT_CMD => {
                break;
            }
            prompt if prompt.trim().starts_with(SYSTEM_CMD) => {
                let parsed = match &prompt.split(SYSTEM_CMD).collect::<Vec<_>>()[..] {
                    &["", a] => a.trim(),
                    _ => {
                        println!("Error: Setting the system command should be done with this format: `{SYSTEM_CMD} This is a system message.`");
                        continue;
                    }
                };
                info!("Set system message to `{parsed}`.");
                let mut user_message: IndexMap<String, MessageContent> = IndexMap::new();
                user_message.insert("role".to_string(), Either::Left("system".to_string()));
                user_message.insert("content".to_string(), Either::Left(parsed.to_string()));
                messages.push(user_message);
                continue;
            }
            message => {
                let mut user_message: IndexMap<String, MessageContent> = IndexMap::new();
                user_message.insert("role".to_string(), Either::Left("user".to_string()));
                user_message.insert("content".to_string(), Either::Left(message.to_string()));
                messages.push(user_message);
            }
        }

        // Set the handler to terminate all seqs, so allowing cancelling running
        *CTRLC_HANDLER.lock().unwrap() = &terminate_handler;

        let request_messages = RequestMessage::Chat(messages.clone());

        let (tx, mut rx) = channel(10_000);
        let req = Request::Normal(NormalRequest {
            id: mistralrs.next_request_id(),
            messages: request_messages,
            sampling_params: sampling_params.clone(),
            response: tx,
            return_logprobs: false,
            is_streaming: true,
            constraint: Constraint::None,
            suffix: None,
            adapters: None,
            tool_choice: None,
            tools: None,
            logits_processors: None,
        });
        sender.send(req).await.unwrap();

        let mut assistant_output = String::new();

        let start = Instant::now();
        let mut toks = 0;
        while let Some(resp) = rx.recv().await {
            match resp {
                Response::Chunk(chunk) => {
                    let choice = &chunk.choices[0];
                    assistant_output.push_str(&choice.delta.content);
                    print!("{}", choice.delta.content);
                    toks += 3usize; // NOTE: we send toks every 3.
                    io::stdout().flush().unwrap();
                    if choice.finish_reason.is_some() {
                        if matches!(choice.finish_reason.as_ref().unwrap().as_str(), "length") {
                            print!("...");
                        }
                        break;
                    }
                }
                Response::InternalError(e) => {
                    error!("Got an internal error: {e:?}");
                    break 'outer;
                }
                Response::ModelError(e, resp) => {
                    error!("Got a model error: {e:?}, response: {resp:?}");
                    break 'outer;
                }
                Response::ValidationError(e) => {
                    error!("Got a validation error: {e:?}");
                    break 'outer;
                }
                Response::Done(_) => unreachable!(),
                Response::CompletionDone(_) => unreachable!(),
                Response::CompletionModelError(_, _) => unreachable!(),
                Response::CompletionChunk(_) => unreachable!(),
                Response::ImageGeneration(_) => unreachable!(),
            }
        }
        if throughput {
            let time = Instant::now().duration_since(start).as_secs_f64();
            println!();
            info!("Average T/s: {}", toks as f64 / time);
        }
        let mut assistant_message: IndexMap<String, Either<String, Vec<IndexMap<String, String>>>> =
            IndexMap::new();
        assistant_message.insert("role".to_string(), Either::Left("assistant".to_string()));
        assistant_message.insert("content".to_string(), Either::Left(assistant_output));
        messages.push(assistant_message);
        println!();
    }
}

async fn vision_interactive_mode(mistralrs: Arc<MistralRs>, throughput: bool) {
    let sender = mistralrs.get_sender().unwrap();
    let mut messages: Vec<IndexMap<String, MessageContent>> = Vec::new();
    let mut images = Vec::new();

    let sampling_params = SamplingParams {
        temperature: Some(0.1),
        top_k: Some(32),
        top_p: Some(0.1),
        min_p: Some(0.05),
        top_n_logprobs: 0,
        frequency_penalty: Some(0.1),
        presence_penalty: Some(0.1),
        max_len: Some(4096),
        stop_toks: None,
        logits_bias: None,
        n_choices: 1,
        dry_params: Some(DrySamplingParams::default()),
    };

    info!("Starting interactive loop with sampling params: {sampling_params:?}");
    println!(
        "{}{VISION_INTERACTIVE_HELP}{}",
        "=".repeat(20),
        "=".repeat(20)
    );

    // Set the handler to process exit
    *CTRLC_HANDLER.lock().unwrap() = &exit_handler;

    ctrlc::set_handler(move || CTRLC_HANDLER.lock().unwrap()())
        .expect("Failed to set CTRL-C handler for interactive mode");

    'outer: loop {
        // Set the handler to process exit
        *CTRLC_HANDLER.lock().unwrap() = &exit_handler;

        let mut prompt = String::new();
        print!("> ");
        io::stdout().flush().unwrap();
        io::stdin()
            .read_line(&mut prompt)
            .expect("Failed to get input");

        match prompt.as_str().trim() {
            "" => continue,
            HELP_CMD => {
                println!(
                    "{}{VISION_INTERACTIVE_HELP}{}",
                    "=".repeat(20),
                    "=".repeat(20)
                );
                continue;
            }
            EXIT_CMD => {
                break;
            }
            prompt if prompt.trim().starts_with(SYSTEM_CMD) => {
                let parsed = match &prompt.split(SYSTEM_CMD).collect::<Vec<_>>()[..] {
                    &["", a] => a.trim(),
                    _ => {
                        println!("Error: Setting the system command should be done with this format: `{SYSTEM_CMD} This is a system message.`");
                        continue;
                    }
                };
                info!("Set system message to `{parsed}`.");
                let mut user_message: IndexMap<String, MessageContent> = IndexMap::new();
                user_message.insert("role".to_string(), Either::Left("system".to_string()));
                user_message.insert("content".to_string(), Either::Left(parsed.to_string()));
                messages.push(user_message);
                continue;
            }
            prompt if prompt.trim().starts_with(IMAGE_CMD) => {
                let mut parts = prompt.trim().strip_prefix(IMAGE_CMD).unwrap().split(' ');
                // No space??
                if !parts.next().unwrap().is_empty() {
                    println!("Error: Adding an image message should be done with this format: `{IMAGE_CMD} path/to/image.jpg Describe what is in this image.`");
                }
                let url = match parts.next() {
                    Some(p) => p.trim(),
                    None => {
                        println!("Error: Adding an image message should be done with this format: `{IMAGE_CMD} path/to/image.jpg Describe what is in this image.`");
                        continue;
                    }
                };
                let message = parts.collect::<Vec<_>>().join(" ");

                let image = util::parse_image_url(url)
                    .await
                    .expect("Failed to read image from URL/path");
                images.push(image);

                let mut user_message: IndexMap<String, MessageContent> = IndexMap::new();
                user_message.insert("role".to_string(), Either::Left("user".to_string()));
                user_message.insert("content".to_string(), Either::Left(message));
                messages.push(user_message);
            }
            message => {
                let mut user_message: IndexMap<String, MessageContent> = IndexMap::new();
                user_message.insert("role".to_string(), Either::Left("user".to_string()));
                user_message.insert("content".to_string(), Either::Left(message.to_string()));
                messages.push(user_message);
            }
        };

        // Set the handler to terminate all seqs, so allowing cancelling running
        *CTRLC_HANDLER.lock().unwrap() = &terminate_handler;

        let request_messages = RequestMessage::VisionChat {
            images: images.clone(),
            messages: messages.clone(),
        };

        let (tx, mut rx) = channel(10_000);
        let req = Request::Normal(NormalRequest {
            id: mistralrs.next_request_id(),
            messages: request_messages,
            sampling_params: sampling_params.clone(),
            response: tx,
            return_logprobs: false,
            is_streaming: true,
            constraint: Constraint::None,
            suffix: None,
            adapters: None,
            tool_choice: None,
            tools: None,
            logits_processors: None,
        });
        sender.send(req).await.unwrap();

        let mut assistant_output = String::new();

        let start = Instant::now();
        let mut toks = 0;
        while let Some(resp) = rx.recv().await {
            match resp {
                Response::Chunk(chunk) => {
                    let choice = &chunk.choices[0];
                    assistant_output.push_str(&choice.delta.content);
                    print!("{}", choice.delta.content);
                    toks += 3usize; // NOTE: we send toks every 3.
                    io::stdout().flush().unwrap();
                    if choice.finish_reason.is_some() {
                        if matches!(
                            choice.finish_reason.as_ref().unwrap(),
                            StopReason::Length(_)
                        ) {
                            print!("...");
                        }
                        break;
                    }
                }
                Response::InternalError(e) => {
                    error!("Got an internal error: {e:?}");
                    break 'outer;
                }
                Response::ModelError(e, resp) => {
                    error!("Got a model error: {e:?}, response: {resp:?}");
                    break 'outer;
                }
                Response::ValidationError(e) => {
                    error!("Got a validation error: {e:?}");
                    break 'outer;
                }
                Response::Done(_) => unreachable!(),
                Response::CompletionDone(_) => unreachable!(),
                Response::CompletionModelError(_, _) => unreachable!(),
                Response::CompletionChunk(_) => unreachable!(),
                Response::ImageGeneration(_) => unreachable!(),
            }
        }
        if throughput {
            let time = Instant::now().duration_since(start).as_secs_f64();
            println!();
            info!("Average T/s: {}", toks as f64 / time);
        }
        let mut assistant_message: IndexMap<String, Either<String, Vec<IndexMap<String, String>>>> =
            IndexMap::new();
        assistant_message.insert("role".to_string(), Either::Left("assistant".to_string()));
        assistant_message.insert("content".to_string(), Either::Left(assistant_output));
        messages.push(assistant_message);
        println!();
    }
}

async fn diffusion_interactive_mode(mistralrs: Arc<MistralRs>) {
    let sender = mistralrs.get_sender().unwrap();

    let diffusion_params = DiffusionGenerationParams::default();

    info!("Starting interactive loop with generation params: {diffusion_params:?}");
    println!(
        "{}{TEXT_INTERACTIVE_HELP}{}",
        "=".repeat(20),
        "=".repeat(20)
    );

    // Set the handler to process exit
    *CTRLC_HANDLER.lock().unwrap() = &exit_handler;

    ctrlc::set_handler(move || CTRLC_HANDLER.lock().unwrap()())
        .expect("Failed to set CTRL-C handler for interactive mode");

    loop {
        // Set the handler to process exit
        *CTRLC_HANDLER.lock().unwrap() = &exit_handler;

        let mut prompt = String::new();
        print!("> ");
        io::stdout().flush().unwrap();
        io::stdin()
            .read_line(&mut prompt)
            .expect("Failed to get input");

        let prompt = match prompt.as_str().trim() {
            "" => continue,
            HELP_CMD => {
                println!(
                    "{}{DIFFUSION_INTERACTIVE_HELP}{}",
                    "=".repeat(20),
                    "=".repeat(20)
                );
                continue;
            }
            EXIT_CMD => {
                break;
            }
            prompt => prompt.to_string(),
        };

        // Set the handler to terminate all seqs, so allowing cancelling running
        *CTRLC_HANDLER.lock().unwrap() = &terminate_handler;

        let (tx, mut rx) = channel(10_000);
        let req = Request::Normal(NormalRequest {
            id: 0,
            messages: RequestMessage::ImageGeneration {
                prompt: prompt.to_string(),
                format: ImageGenerationResponseFormat::Url,
                generation_params: diffusion_params.clone(),
            },
            sampling_params: SamplingParams::deterministic(),
            response: tx,
            return_logprobs: false,
            is_streaming: false,
            suffix: None,
            constraint: Constraint::None,
            adapters: None,
            tool_choice: None,
            tools: None,
            logits_processors: None,
        });
        sender.send(req).await.unwrap();

        let ResponseOk::ImageGeneration(response) = rx.recv().await.unwrap().as_result().unwrap()
        else {
            panic!("Got unexpected response type.")
        };

        println!(
            "Image generated can be found at: image is at {}",
            response.data[0].url.as_ref().unwrap()
        );

        println!();
    }
}<|MERGE_RESOLUTION|>--- conflicted
+++ resolved
@@ -1,14 +1,9 @@
 use either::Either;
 use indexmap::IndexMap;
 use mistralrs_core::{
-<<<<<<< HEAD
-    Constraint, DrySamplingParams, MessageContent, MistralRs, NormalRequest, Request,
-    RequestMessage, Response, SamplingParams, StopReason, TERMINATE_ALL_NEXT_STEP,
-=======
     Constraint, DiffusionGenerationParams, DrySamplingParams, ImageGenerationResponseFormat,
     MessageContent, MistralRs, ModelCategory, NormalRequest, Request, RequestMessage, Response,
-    ResponseOk, SamplingParams, TERMINATE_ALL_NEXT_STEP,
->>>>>>> 296acbbf
+    ResponseOk, SamplingParams, StopReason, TERMINATE_ALL_NEXT_STEP,
 };
 use once_cell::sync::Lazy;
 use std::{
