[package]
name = "mistralrs"
readme = "README.md"
authors = ["Eric Buehler"]
version.workspace = true
edition.workspace = true
description.workspace = true
repository.workspace = true
keywords.workspace = true
categories.workspace = true
license.workspace = true
homepage.workspace = true

[dependencies]
<<<<<<< HEAD
mistralrs-core = { version = "0.1.15", path = "../mistralrs-core" }
=======
mistralrs-core = { version = "0.1.14", path = "../mistralrs-core" }
>>>>>>> 93e451d9
anyhow.workspace = true
tokio.workspace = true
candle-core.workspace = true
serde_json.workspace = true

[features]
cuda = ["mistralrs-core/cuda"]
cudnn = ["mistralrs-core/cudnn"]
metal = ["mistralrs-core/metal"]
flash-attn = ["cuda", "mistralrs-core/flash-attn"]
accelerate = ["mistralrs-core/accelerate"]
mkl = ["mistralrs-core/mkl"]

[[example]]
name = "simple"
required-features = []

[[example]]
name = "grammar"
required-features = []

[[example]]
name = "quantized"
required-features = []

[[example]]
name = "isq"
required-features = []

[[example]]
name = "lora"
required-features = []

[[example]]
name = "xlora"
required-features = []

[[example]]
name = "lora_activation"
required-features = []

[[example]]
name = "gguf_locally"
required-features = []<|MERGE_RESOLUTION|>--- conflicted
+++ resolved
@@ -12,11 +12,7 @@
 homepage.workspace = true
 
 [dependencies]
-<<<<<<< HEAD
-mistralrs-core = { version = "0.1.15", path = "../mistralrs-core" }
-=======
 mistralrs-core = { version = "0.1.14", path = "../mistralrs-core" }
->>>>>>> 93e451d9
 anyhow.workspace = true
 tokio.workspace = true
 candle-core.workspace = true
