--- conflicted
+++ resolved
@@ -75,12 +75,9 @@
 schemars = "0.8.21"
 serde_yaml = "0.9.34"
 regex = "1.10.6"
-<<<<<<< HEAD
+safetensors = "0.4.5"
 serde_plain = "1.0.2"
 as-any = "0.3.1"
-=======
-safetensors = "0.4.5"
->>>>>>> eadebace
 
 [features]
 pyo3_macros = ["pyo3"]
