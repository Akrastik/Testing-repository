--- conflicted
+++ resolved
@@ -67,12 +67,9 @@
 csv = "1.3.0"
 reqwest.workspace = true
 base64.workspace = true
-<<<<<<< HEAD
-half.workspace = true
-=======
 bytemuck_derive = "1.7.0"
 plotly = { version = "0.9.0", features = ["kaleido"] }
->>>>>>> 089a07bf
+half.workspace = true
 
 [features]
 pyo3_macros = ["pyo3"]
