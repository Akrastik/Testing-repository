--- conflicted
+++ resolved
@@ -4,6 +4,7 @@
 use engine::Engine;
 pub use engine::TERMINATE_ALL_NEXT_STEP;
 pub use lora::Ordering;
+use pipeline::ModelCategory;
 use pipeline::ModelCategory;
 pub use pipeline::Pipeline;
 use std::{
@@ -42,26 +43,19 @@
 mod toml_selector;
 mod utils;
 mod vision_models;
+mod vision_models;
 mod xlora_models;
 
 pub use device_map::{DeviceMapMetadata, LayerDeviceMapper};
 pub use pipeline::{
-<<<<<<< HEAD
-    GGMLLoader, GGMLLoaderBuilder, GGMLSpecificConfig, GGUFLoader, GGUFLoaderBuilder,
-    GGUFSpecificConfig, GemmaLoader, LlamaLoader, Loader, LocalModelPaths, MistralLoader,
-    MixtralLoader, ModelKind, ModelPaths, NormalLoader, NormalLoaderBuilder, NormalLoaderType,
-    NormalSpecificConfig, Phi2Loader, Phi3Loader, Qwen2Loader, SpeculativeConfig,
-    SpeculativeLoader, SpeculativePipeline, TokenSource, VisionLoader, VisionLoaderBuilder,
-    VisionModelLoader, VisionSpecificConfig,
-=======
     chat_template::ChatTemplate, GGMLLoader, GGMLLoaderBuilder, GGMLSpecificConfig,
     GGUFArchitecture, GGUFLoader, GGUFLoaderBuilder, GGUFSpecificConfig, GemmaLoader, LlamaLoader,
     Loader, LocalModelPaths, MistralLoader, MixtralLoader, ModelKind, ModelPaths, NormalLoader,
     NormalLoaderBuilder, NormalLoaderType, NormalSpecificConfig, Phi2Loader, Phi3Loader,
     Phi3VLoader, Qwen2Loader, SpeculativeConfig, SpeculativeLoader, SpeculativePipeline,
-    TokenSource, VisionLoader, VisionLoaderBuilder, VisionLoaderType, VisionModelLoader,
+    TokenSource, VisionLoader, VisionLoaderBuilder,
+    VisionModelLoader, VisionSpecificConfig, VisionLoader, VisionLoaderBuilder, VisionLoaderType, VisionModelLoader,
     VisionSpecificConfig,
->>>>>>> f257423b
 };
 pub use request::{Constraint, MessageContent, NormalRequest, Request, RequestMessage};
 pub use response::Response;
