mod cache_manager;
mod chat_template;
mod ggml;
mod gguf;
mod inputs_processor;
mod isq;
mod macros;
mod normal;
mod normal_loaders;
mod paths;
mod processing;
mod sampling;
mod speculative;
mod vision;
mod vision_loaders;
use crate::aici::toktree::TokTrie;
use crate::prefix_cacher::PrefixCacheManager;
mod sampling_pipeline;
use crate::lora::{LoraConfig, Ordering};
use crate::DeviceMapMetadata;
use candle_core::quantized::GgmlDType;
use chat_template::ChatTemplate;
use core::fmt;
pub use ggml::{GGMLLoader, GGMLLoaderBuilder, GGMLSpecificConfig};
pub use gguf::{GGUFLoader, GGUFLoaderBuilder, GGUFSpecificConfig};
pub use isq::IsqModel;
pub use normal::{NormalLoader, NormalLoaderBuilder, NormalSpecificConfig};
pub use normal_loaders::{
    GemmaLoader, LlamaLoader, MistralLoader, MixtralLoader, NormalLoaderType, NormalModelLoader,
    Phi2Loader, Phi3Loader, Qwen2Loader,
};
pub(crate) use paths::{get_model_paths, get_xlora_paths, XLoraPaths};
pub(crate) use processing::{apply_chat_template, Processor};
use rand_isaac::Isaac64Rng;
<<<<<<< HEAD
=======
use rayon::iter::{IndexedParallelIterator, IntoParallelIterator, ParallelIterator};
use serde_json::Value;
>>>>>>> 511a6160
pub use speculative::{SpeculativeConfig, SpeculativeLoader, SpeculativePipeline};
use std::any::Any;
use std::fmt::{Debug, Display};
use std::sync::Arc;
use std::{collections::HashMap, path::PathBuf, str::FromStr};
use tokenizers::Tokenizer;
use tokio::sync::Mutex;
pub use vision::{VisionLoader, VisionLoaderBuilder, VisionSpecificConfig};
pub use vision_loaders::{VisionLoaderType, VisionModelLoader};

use anyhow::Result;
use candle_core::{DType, Device, Tensor};

use crate::{
    sequence::Sequence,
    xlora_models::{NonGranularState, XLoraConfig},
};

pub use self::cache_manager::{Cache, CacheManager, LayerCaches};
pub use self::inputs_processor::{
    text_models_inputs_processor, InputsProcessor, InputsProcessorType,
};
use self::processing::BasicProcessor;

/// `ModelPaths` abstracts the mechanism to get all necessary files for running a model. For
/// example `LocalModelPaths` implements `ModelPaths` when all files are in the local file system.
pub trait ModelPaths {
    /// Model weights files (multiple files supported).
    fn get_weight_filenames(&self) -> &[PathBuf];

    /// Retrieve the PretrainedConfig file.
    /// See: https://huggingface.co/docs/transformers/v4.40.2/en/main_classes/configuration#transformers.PretrainedConfig
    fn get_config_filename(&self) -> &PathBuf;

    /// A serialised `tokenizers.Tokenizer` HuggingFace object.
    /// See: https://huggingface.co/docs/transformers/v4.40.2/en/main_classes/tokenizer
    fn get_tokenizer_filename(&self) -> &PathBuf;

    /// Content expected to deserialize to [`ChatTemplate`].
    fn get_template_filename(&self) -> &PathBuf;

    /// Optional adapter files. `(String, PathBuf)` is of the form `(id name, path)`.
    fn get_adapter_filenames(&self) -> &Option<Vec<(String, PathBuf)>>;

    /// Configuration of optional adapters. `(String, String)` is of the form `(id name, name)`.
    fn get_adapter_configs(&self) -> &Option<Vec<((String, String), LoraConfig)>>;

    /// Filepath for the XLORA classifier
    fn get_classifier_path(&self) -> &Option<PathBuf>;

    /// `XLoraConfig` for the XLORA classifier
    fn get_classifier_config(&self) -> &Option<XLoraConfig>;

    /// Return the defined ordering of adapters and layers within the model.
    fn get_ordering(&self) -> &Option<Ordering>;

    /// Filepath for general model configuration.
    fn get_gen_conf_filename(&self) -> Option<&PathBuf>;

    /// Information for preloading LoRA adapters (adapter name, the weight file, and the config).
    fn get_lora_preload_adapter_info(&self) -> &Option<HashMap<String, (PathBuf, LoraConfig)>>;

    /// Get the preprocessor config (for the vision models). This is used to pre process images.
    fn get_preprocessor_config(&self) -> &Option<PathBuf>;

    /// Get the processor config (for the vision models). This is primarily used for the chat template.
    fn get_processor_config(&self) -> &Option<PathBuf>;
}

#[derive(Clone)]
pub struct LocalModelPaths<P> {
    tokenizer_filename: P,
    config_filename: P,
    template_filename: P,
    filenames: Vec<P>,
    xlora_adapter_filenames: Option<Vec<(String, P)>>,
    xlora_adapter_configs: Option<Vec<((String, String), LoraConfig)>>,
    classifier_path: Option<P>,
    classifier_config: Option<XLoraConfig>,
    xlora_ordering: Option<Ordering>,
    gen_conf: Option<P>,
    lora_preload_adapter_info: Option<HashMap<String, (P, LoraConfig)>>,
    preprocessor_config: Option<P>,
    processor_config: Option<P>,
}

impl<P> LocalModelPaths<P> {
    #[allow(clippy::too_many_arguments)]
    pub fn new(
        tokenizer_filename: P,
        config_filename: P,
        template_filename: P,
        filenames: Vec<P>,
        xlora_adapter_filenames: Option<Vec<(String, P)>>,
        xlora_adapter_configs: Option<Vec<((String, String), LoraConfig)>>,
        classifier_path: Option<P>,
        classifier_config: Option<XLoraConfig>,
        xlora_ordering: Option<Ordering>,
        gen_conf: Option<P>,
        lora_preload_adapter_info: Option<HashMap<String, (P, LoraConfig)>>,
        preprocessor_config: Option<P>,
        processor_config: Option<P>,
    ) -> Self {
        Self {
            tokenizer_filename,
            config_filename,
            template_filename,
            filenames,
            xlora_adapter_filenames,
            xlora_adapter_configs,
            classifier_path,
            classifier_config,
            xlora_ordering,
            gen_conf,
            lora_preload_adapter_info,
            preprocessor_config,
            processor_config,
        }
    }
}

impl ModelPaths for LocalModelPaths<PathBuf> {
    fn get_config_filename(&self) -> &PathBuf {
        &self.config_filename
    }
    fn get_tokenizer_filename(&self) -> &PathBuf {
        &self.tokenizer_filename
    }
    fn get_weight_filenames(&self) -> &[PathBuf] {
        &self.filenames
    }
    fn get_adapter_filenames(&self) -> &Option<Vec<(String, PathBuf)>> {
        &self.xlora_adapter_filenames
    }
    fn get_adapter_configs(&self) -> &Option<Vec<((String, String), LoraConfig)>> {
        &self.xlora_adapter_configs
    }
    fn get_classifier_config(&self) -> &Option<XLoraConfig> {
        &self.classifier_config
    }
    fn get_classifier_path(&self) -> &Option<PathBuf> {
        &self.classifier_path
    }
    fn get_ordering(&self) -> &Option<Ordering> {
        &self.xlora_ordering
    }
    fn get_template_filename(&self) -> &PathBuf {
        &self.template_filename
    }
    fn get_gen_conf_filename(&self) -> Option<&PathBuf> {
        self.gen_conf.as_ref()
    }
    fn get_lora_preload_adapter_info(&self) -> &Option<HashMap<String, (PathBuf, LoraConfig)>> {
        &self.lora_preload_adapter_info
    }
    fn get_preprocessor_config(&self) -> &Option<PathBuf> {
        &self.preprocessor_config
    }
    fn get_processor_config(&self) -> &Option<PathBuf> {
        &self.processor_config
    }
}

#[derive(Debug, Clone)]
/// The source of the HF token.
pub enum TokenSource {
    Literal(String),
    EnvVar(String),
    Path(String),
    CacheToken,
    None,
}

impl FromStr for TokenSource {
    type Err = String;

    fn from_str(s: &str) -> Result<Self, Self::Err> {
        let parts: Vec<&str> = s.splitn(2, ':').collect();
        match parts[0] {
            "literal" => parts
                .get(1)
                .map(|&value| TokenSource::Literal(value.to_string()))
                .ok_or_else(|| "Expected a value for 'literal'".to_string()),
            "env" => Ok(TokenSource::EnvVar(
                parts
                    .get(1)
                    .unwrap_or(&"HUGGING_FACE_HUB_TOKEN")
                    .to_string(),
            )),
            "path" => parts
                .get(1)
                .map(|&value| TokenSource::Path(value.to_string()))
                .ok_or_else(|| "Expected a value for 'path'".to_string()),
            "cache" => Ok(TokenSource::CacheToken),
            "none" => Ok(TokenSource::None),
            _ => Err("Invalid token source format".to_string()),
        }
    }
}

impl fmt::Display for TokenSource {
    fn fmt(&self, f: &mut fmt::Formatter<'_>) -> fmt::Result {
        match self {
            TokenSource::Literal(value) => write!(f, "literal:{}", value),
            TokenSource::EnvVar(value) => write!(f, "env:{}", value),
            TokenSource::Path(value) => write!(f, "path:{}", value),
            TokenSource::CacheToken => write!(f, "cache"),
            TokenSource::None => write!(f, "none"),
        }
    }
}

#[derive(Clone, Default)]
/// The kind of model to build.
pub enum ModelKind {
    #[default]
    Normal,
    XLoraNormal,
    XLoraGGUF,
    XLoraGGML,
    QuantizedGGUF,
    QuantizedGGML,
    LoraGGUF,
    LoraGGML,
    LoraNormal,
    Speculative {
        target: Box<ModelKind>,
        draft: Box<ModelKind>,
    },
}

// TODO: Future replacement for `ModelKind` above:
#[derive(Default, derive_more::From, strum::Display)]
pub enum ModelKindB {
    #[default]
    #[strum(to_string = "normal (no quant, no adapters)")]
    Plain,

    #[strum(to_string = "quantized from {quant} (no adapters)")]
    Quantized { quant: QuantizationKind },

    #[strum(to_string = "{adapter}, (no quant)")]
    Adapter { adapter: AdapterKind },

    #[strum(to_string = "{adapter}, quantized from {quant}")]
    AdapterQuantized {
        adapter: AdapterKind,
        quant: QuantizationKind,
    },

    // TODO: This would need to be later changed to reference `Self`, but this current way
    // avoids having to handle the conversion logic with `ModelKind`.
    #[strum(to_string = "speculative: target: `{target}`, draft: `{draft}`")]
    Speculative {
        target: Box<ModelKind>,
        draft: Box<ModelKind>,
    },
}

#[derive(Clone, Copy, strum::Display, strum::EnumIs)]
#[strum(serialize_all = "kebab-case")]
pub enum QuantizationKind {
    Ggml,
    Gguf,
}

#[derive(Clone, Copy, strum::Display, strum::EnumIs)]
#[strum(serialize_all = "kebab-case")]
pub enum AdapterKind {
    Lora,
    XLora,
}

impl ModelKindB {
    // Quantized helpers:
    pub fn is_quantized(&self) -> bool {
        self.quantized_kind().iter().any(|q| q.is_some())
    }

    pub fn is_quantized_and(&self, mut f: impl FnMut(QuantizationKind) -> bool) -> bool {
        self.quantized_kind().iter().any(|q| q.is_some_and(&mut f))
    }

    pub fn quantized_kind(&self) -> Vec<Option<QuantizationKind>> {
        use ModelKindB::*;

        match self {
            Plain | Adapter { .. } => vec![None],
            Quantized { quant } | AdapterQuantized { quant, .. } => vec![Some(*quant)],
            Speculative { target, draft } => {
                let t = ModelKindB::from(*target.clone());
                let d = ModelKindB::from(*draft.clone());

                [t.quantized_kind(), d.quantized_kind()].concat()
            }
        }
    }

    // Adapter helpers:
    pub fn is_adapted(&self) -> bool {
        self.adapted_kind().iter().any(|a| a.is_some())
    }

    pub fn is_adapted_and(&self, mut f: impl FnMut(AdapterKind) -> bool) -> bool {
        self.adapted_kind().iter().any(|a| a.is_some_and(&mut f))
    }

    pub fn adapted_kind(&self) -> Vec<Option<AdapterKind>> {
        use ModelKindB::*;

        match self {
            Plain | Quantized { .. } => vec![None],
            Adapter { adapter } | AdapterQuantized { adapter, .. } => vec![Some(*adapter)],
            Speculative { target, draft } => {
                let t = ModelKindB::from(*target.clone());
                let d = ModelKindB::from(*draft.clone());

                [t.adapted_kind(), d.adapted_kind()].concat()
            }
        }
    }
}

// TODO: Temporary compatibility layers follow (until a future PR follow-up introduces a breaking change)
impl Display for ModelKind {
    fn fmt(&self, f: &mut fmt::Formatter<'_>) -> fmt::Result {
        write!(f, "{}", ModelKindB::from(self.clone()))
    }
}

// Delegate to `ModelKindB` methods:
impl ModelKind {
    // Quantized helpers:
    pub fn is_quantized(&self) -> bool {
        let k = ModelKindB::from(self.clone());
        k.is_quantized()
    }

    pub fn is_quantized_and(&self, f: impl FnMut(QuantizationKind) -> bool) -> bool {
        let k = ModelKindB::from(self.clone());
        k.is_quantized_and(f)
    }

    pub fn quantized_kind(&self) -> Vec<Option<QuantizationKind>> {
        let k = ModelKindB::from(self.clone());
        k.quantized_kind()
    }

    // Adapter helpers:
    pub fn is_adapted(&self) -> bool {
        let k = ModelKindB::from(self.clone());
        k.is_adapted()
    }

    pub fn is_adapted_and(&self, f: impl FnMut(AdapterKind) -> bool) -> bool {
        let k = ModelKindB::from(self.clone());
        k.is_adapted_and(f)
    }

    pub fn adapted_kind(&self) -> Vec<Option<AdapterKind>> {
        let k = ModelKindB::from(self.clone());
        k.adapted_kind()
    }
}

impl From<ModelKind> for ModelKindB {
    fn from(kind: ModelKind) -> Self {
        match kind {
            ModelKind::Normal => ModelKindB::Plain,
            ModelKind::QuantizedGGML => (QuantizationKind::Ggml).into(),
            ModelKind::QuantizedGGUF => (QuantizationKind::Gguf).into(),
            ModelKind::XLoraNormal => (AdapterKind::XLora).into(),
            ModelKind::XLoraGGML => (AdapterKind::XLora, QuantizationKind::Ggml).into(),
            ModelKind::XLoraGGUF => (AdapterKind::XLora, QuantizationKind::Gguf).into(),
            ModelKind::LoraNormal => (AdapterKind::Lora).into(),
            ModelKind::LoraGGML => (AdapterKind::Lora, QuantizationKind::Ggml).into(),
            ModelKind::LoraGGUF => (AdapterKind::Lora, QuantizationKind::Gguf).into(),
            ModelKind::Speculative { target, draft } => (target, draft).into(),
        }
    }
}

/// The `Loader` trait abstracts the loading process. The primary entrypoint is the
/// `load_model` method.
///
/// # Example
/// ```no_run
/// use mistralrs_core::{Loader, TokenSource, DeviceMapMetadata};
/// use candle_core::Device;
///
/// let loader: Box<dyn Loader> = todo!();
/// let pipeline = loader.load_model_from_hf(
///     None,
///     TokenSource::CacheToken,
///     None,
///     &Device::cuda_if_available(0).unwrap(),
///     false,
///     DeviceMapMetadata::dummy(),
///     None,
/// ).unwrap();
/// ```
pub trait Loader {
    /// If `revision` is None, then it defaults to `main`.
    /// If `dtype` is None, then it defaults to the model default (usually BF16).
    /// If model is not found on HF, will attempt to resolve locally.
    #[allow(clippy::type_complexity, clippy::too_many_arguments)]
    fn load_model_from_hf(
        &self,
        revision: Option<String>,
        token_source: TokenSource,
        dtype: Option<DType>,
        device: &Device,
        silent: bool,
        mapper: DeviceMapMetadata,
        in_situ_quant: Option<GgmlDType>,
    ) -> Result<Arc<Mutex<dyn Pipeline + Send + Sync>>>;

    /// Load a model from the specified paths.
    /// Also initializes `DEBUG`.
    #[allow(
        clippy::type_complexity,
        clippy::too_many_arguments,
        clippy::borrowed_box
    )]
    fn load_model_from_path(
        &self,
        paths: &Box<dyn ModelPaths>,
        _dtype: Option<DType>,
        device: &Device,
        silent: bool,
        mapper: DeviceMapMetadata,
        in_situ_quant: Option<GgmlDType>,
    ) -> Result<Arc<Mutex<dyn Pipeline + Send + Sync>>>;

    fn get_id(&self) -> String;
    fn get_kind(&self) -> ModelKind;
}

#[derive(Clone)]
pub struct GeneralMetadata {
    pub max_seq_len: usize,
    pub repeat_last_n: usize,
    pub tok_trie: Arc<TokTrie>,
    pub has_no_kv_cache: bool,
    pub is_xlora: bool,
    pub num_hidden_layers: usize,
    pub eos_tok: Vec<u32>,
    pub is_lora: bool,
}

pub enum AdapterInstruction {
    Activate(Vec<String>),
    None,
}

pub enum CacheInstruction {
    In(AdapterInstruction),
    Out,
    Reset {
        reset_non_granular: bool,
        adapter_inst: AdapterInstruction,
    },
    Nothing(AdapterInstruction),
}

pub trait PreProcessingMixin: MetadataMixin {
    fn get_processor(&self) -> Arc<dyn Processor> {
        Arc::new(BasicProcessor)
    }
    fn get_chat_template(&self) -> Arc<ChatTemplate>;
    fn get_input_processor_config(&self) -> Option<Arc<dyn Any>>;
}

pub trait IsqPipelineMixin {
    fn re_isq_model(&mut self, dtype: GgmlDType) -> Result<()>;
}

pub trait CacheManagerMixin {
    /// Clone the cache FROM the sequences' cache TO the model cache. Only called for completion seqs.
    /// It is not a guarantee that this will be called for each completion step.
    fn clone_in_cache(&mut self, seqs: &mut [&mut Sequence], modify_draft_cache: bool);
    /// Clone the cache FROM the model cache TO the sequences. Called for prompt and completion seqs.
    /// It is not a guarantee that this will be called for each step.
    fn clone_out_cache(&mut self, seqs: &mut [&mut Sequence], modify_draft_cache: bool);
    /// Set the model cache to all None. Only called for prompt seqs.
    /// It is not a guarantee that this will be called for each prompt step.
    /// This may also reset the non granular state if applicable.
    fn set_none_cache(&mut self, reset_non_granular: bool, modify_draft_cache: bool);
    fn cache(&self) -> &Cache;
}

pub trait AdapterActivationMixin {
    /// Returns the number of activated adapters.
    fn activate_adapters(&mut self, adapters: Vec<String>) -> Result<usize>;
}

pub trait MetadataMixin {
    fn device(&self) -> Device;
    fn tokenizer(&self) -> Arc<Tokenizer>;
    fn name(&self) -> String;
    fn reset_non_granular_state(&self);
    fn get_metadata(&self) -> &GeneralMetadata;
}

#[derive(PartialEq, Copy, Clone)]
pub enum ModelCategory {
    Text,
    Vision,
}

#[async_trait::async_trait]
pub trait Pipeline:
    Send
    + Sync
    + PreProcessingMixin
    + IsqPipelineMixin
    + CacheManagerMixin
    + AdapterActivationMixin
    + MetadataMixin
{
    fn forward_inputs(&mut self, inputs: Box<dyn Any>) -> Result<Tensor, candle_core::Error>;

    #[allow(clippy::too_many_arguments)]
    async fn step(
        &mut self,
        input_seqs: &mut [&mut Sequence],
        is_prompt: bool,
        prefix_cacher: &mut PrefixCacheManager,
        disable_eos_stop: bool,
        rng: Arc<std::sync::Mutex<Isaac64Rng>>,
        pre_op: CacheInstruction,
        post_op: CacheInstruction,
    ) -> Result<(), candle_core::Error> {
        let inputs = self
            .get_processor()
            .inputs_processor()
            .process_inputs(
                input_seqs,
                is_prompt,
                self.get_metadata().is_xlora,
                &self.device(),
                self.get_metadata().has_no_kv_cache,
                None,
                self.get_input_processor_config(),
            )
            .unwrap();

        match pre_op {
            CacheInstruction::In(adapter_inst) => {
                match adapter_inst {
                    AdapterInstruction::Activate(adapters) => {
                        self.activate_adapters(adapters).map_err(|e| {
                            candle_core::Error::msg(<anyhow::Error as AsRef<
                                dyn std::error::Error,
                            >>::as_ref(&e))
                        })?
                    }
                    AdapterInstruction::None => 0,
                };
                self.clone_in_cache(input_seqs, false)
            }
            CacheInstruction::Nothing(adapter_inst) => {
                match adapter_inst {
                    AdapterInstruction::Activate(adapters) => {
                        self.activate_adapters(adapters).map_err(|e| {
                            candle_core::Error::msg(<anyhow::Error as AsRef<
                                dyn std::error::Error,
                            >>::as_ref(&e))
                        })?
                    }
                    AdapterInstruction::None => 0,
                };
            }
            CacheInstruction::Reset {
                reset_non_granular,
                adapter_inst,
            } => {
                match adapter_inst {
                    AdapterInstruction::Activate(adapters) => {
                        self.activate_adapters(adapters).map_err(|e| {
                            candle_core::Error::msg(<anyhow::Error as AsRef<
                                dyn std::error::Error,
                            >>::as_ref(&e))
                        })?
                    }
                    AdapterInstruction::None => 0,
                };
                self.set_none_cache(reset_non_granular, false)
            }
            _ => unreachable!("Unreachable PRE cache op."),
        }

        let logits = self.forward_inputs(inputs)?;

        match post_op {
            CacheInstruction::Out => self.clone_out_cache(input_seqs, false),
            CacheInstruction::Nothing(_) => (),
            CacheInstruction::Reset {
                reset_non_granular,
                adapter_inst: _,
            } => self.set_none_cache(reset_non_granular, false),
            _ => unreachable!("Unreachable POST cache op."),
        }

        self.sample(input_seqs, logits, prefix_cacher, disable_eos_stop, rng)
            .await?;
        Ok(())
    }

    async fn sample(
        &self,
        seqs: &mut [&mut Sequence],
        logits: Tensor,
        prefix_cacher: &mut PrefixCacheManager,
        disable_eos_stop: bool,
        rng: Arc<std::sync::Mutex<Isaac64Rng>>,
    ) -> Result<(), candle_core::Error>;

    fn category(&self) -> ModelCategory;
}

pub trait NormalModel: IsqModel {
    fn forward(
        &mut self,
        input_ids: &Tensor,
        seqlen_offsets: &[usize],
        start_offsets_kernel: Tensor,
        context_lens: Vec<(usize, usize)>,
        position_ids: Vec<usize>,
    ) -> candle_core::Result<Tensor>;
    #[allow(clippy::too_many_arguments)]
    fn xlora_forward(
        &mut self,
        input_ids: &Tensor,
        input_ids_full: &Tensor,
        seqlen_offsets: &[usize],
        seqlen_offsets_full: &[usize],
        start_offsets_kernel: Tensor,
        start_offsets_kernel_full: Tensor,
        no_kv_cache: bool,
        non_granular_state: &Option<NonGranularState>,
        context_lens: Vec<(usize, usize)>,
        position_ids: Vec<usize>,
    ) -> candle_core::Result<Tensor>;
    fn is_xlora(&self) -> bool;
    fn device(&self) -> &Device;
    fn cache(&self) -> &Cache;
    fn max_seq_len(&self) -> usize;
    fn activate_adapters(&mut self, _: Vec<String>) -> candle_core::Result<usize> {
        candle_core::bail!("Unable to activate adapters for model without adapters");
    }
}

pub trait VisionModel: IsqModel {
    // pixel_values and pixel_attention_mask only specified for prompt seqs
    #[allow(clippy::too_many_arguments)]
    fn forward(
        &mut self,
        input_ids: &Tensor,
        pixel_values: Option<Tensor>,
        seqlen_offsets: &[usize],
        start_offsets_kernel: Tensor,
        context_lens: Vec<(usize, usize)>,
        position_ids: Vec<usize>,
        pixel_attention_mask: Option<Tensor>,
    ) -> candle_core::Result<Tensor>;
    fn device(&self) -> &Device;
    fn cache(&self) -> &Cache;
    fn max_seq_len(&self) -> usize;
}

pub(crate) fn extract_logits(
    logits: &Tensor,
    context_lens: Vec<(usize, usize)>,
) -> candle_core::Result<Tensor> {
    let mut toks = Vec::new();
    for (dim, (start, len)) in logits.chunk(logits.dims()[0], 0)?.iter().zip(context_lens) {
        toks.push(dim.narrow(1, start, len)?);
    }
    Tensor::cat(&toks, 0)
}

#[cfg(test)]
mod tests {
    use crate::Content;
    use either::Either;
    use indexmap::IndexMap;

    macro_rules! hashmap {
        (@single $($x:tt)*) => (());
        (@count $($rest:expr),*) => (<[()]>::len(&[$(hashmap!(@single $rest)),*]));

        ($($key:expr => $value:expr,)+) => { hashmap!($($key => $value),+) };
        ($($key:expr => $value:expr),*) => {
            {
                let _cap = hashmap!(@count $($key),*);
                let mut _map = ::indexmap::IndexMap::with_capacity(_cap);
                $(
                    let _ = _map.insert($key, $value);
                )*
                _map
            }
        };
    }

    #[cfg(test)]
    #[track_caller]
    fn test_with_inputs(
        templates: &[(bool, &str, &str, &str, &str)],
        expected_outputs: &[&str],
        inputs: Vec<IndexMap<String, Content>>,
    ) {
        use super::chat_template::apply_chat_template_to;
        let mut failed = Vec::new();
        let n_templates = templates.len();
        for ((has_system, bos, eos, unk, template), expected) in
            templates.iter().zip(expected_outputs)
        {
            let output = match apply_chat_template_to(
                if !has_system {
                    inputs[1..].to_vec()
                } else {
                    inputs.clone()
                },
                true,
                template,
                Some(bos.to_string()),
                eos,
                Some(unk.to_string()),
            ) {
                Ok(v) => v,
                Err(e) => {
                    failed.push(format!("Failed with {e}."));
                    continue;
                }
            };
            if output != *expected {
                failed.push(format!(
                    "Expected: `{}` \n\nGot:      `{}`",
                    expected.replace('\n', "\\n"),
                    output.replace('\n', "\\n")
                ));
            }
        }
        if !failed.is_empty() {
            for (i, line) in failed.iter().enumerate() {
                println!("------------ Template {i} ------------");
                println!("{line}");
            }
            println!("------------------------");
            panic!("{}/{n_templates} chat templates failed.", failed.len());
        }
    }

<<<<<<< HEAD
=======
/// Find and parse the appropriate [`ChatTemplate`], and ensure is has a valid [`ChatTemplate.chat_template`].
/// If the the provided `tokenizer_config.json` from [`ModelPaths.get_template_filename`] does not
/// have a `chat_template`, use the provided one.
#[allow(clippy::borrowed_box)]
pub(crate) fn get_chat_template(
    paths: &Box<dyn ModelPaths>,
    chat_template: &Option<String>,
) -> ChatTemplate {
    let template: ChatTemplate =
        serde_json::from_str(&fs::read_to_string(paths.get_template_filename()).unwrap()).unwrap();

    #[derive(Debug, serde::Deserialize)]
    struct SpecifiedTemplate {
        chat_template: String,
        bos_token: Option<String>,
        eos_token: Option<String>,
    }

    if template.chat_template.is_some() {
        return template;
    };

    info!("`tokenizer_config.json` does not contain a chat template, attempting to use specified JINJA chat template.");
    let mut deser: HashMap<String, Value> =
        serde_json::from_str(&fs::read_to_string(paths.get_template_filename()).unwrap()).unwrap();

    match chat_template.clone() {
        Some(t) => {
            if t.ends_with(".json") {
                info!("Loading specified loading chat template file at `{t}`.");
                let templ: SpecifiedTemplate =
                    serde_json::from_str(&fs::read_to_string(t.clone()).unwrap()).unwrap();
                deser.insert(
                    "chat_template".to_string(),
                    Value::String(templ.chat_template),
                );
                if templ.bos_token.is_some() {
                    deser.insert(
                        "bos_token".to_string(),
                        Value::String(templ.bos_token.unwrap()),
                    );
                }
                if templ.eos_token.is_some() {
                    deser.insert(
                        "eos_token".to_string(),
                        Value::String(templ.eos_token.unwrap()),
                    );
                }
                info!("Loaded chat template file.");
            } else {
                deser.insert("chat_template".to_string(), Value::String(t));
                info!("Loaded specified literal chat template.");
            }
        }
        None => {
            info!("No specified chat template. No chat template will be used. Only prompts will be accepted, not messages.");
            deser.insert("chat_template".to_string(), Value::Null);
        }
    };
    let ser = serde_json::to_string_pretty(&deser)
        .expect("Serialization of modified chat template failed.");
    serde_json::from_str(&ser).unwrap()
}

mod tests {
>>>>>>> 511a6160
    #[test]
    /// Generating these cases:
    /// ```py
    /// >>> t=transformers.AutoTokenizer.from_pretrained(...)
    /// # If non-system prompt model
    /// >>> t.apply_chat_template([{"role":"user","content":"Hello"},{"role":"assistant","content":"Hi there"},{"role":"user","content":"Who are you"},{"role":"assistant","content":"   I am an assistant   "},{"role":"user","content":"Another question"}], add_generation_prompt=True, tokenize=False)
    /// # If system prompt model
    /// >>> t.apply_chat_template([{"role":"system","content":"You are a helpful assistant"},{"role":"user","content":"Hello"},{"role":"assistant","content":"Hi there"},{"role":"user","content":"Who are you"},{"role":"assistant","content":"   I am an assistant   "},{"role":"user","content":"Another question"}], add_generation_prompt=True, tokenize=False)
    /// ```
    fn test_chat_templates() {
        let templates = [
            // ChatML: https://huggingface.co/teknium/OpenHermes-2.5-Mistral-7B
            (true, "<s>", "</s>", "<unk>", "{% for message in messages %}{{'<|im_start|>' + message['role'] + '\n' + message['content'] + '<|im_end|>' + '\n'}}{% endfor %}{% if add_generation_prompt %}{{ '<|im_start|>assistant\n' }}{% endif %}"),
            // mistralai/Mistral-7B-Instruct-v0.1
            (false, "<s>", "</s>", "<unk>", "{{ bos_token }}{% for message in messages %}{% if (message['role'] == 'user') != (loop.index0 % 2 == 0) %}{{ raise_exception('Conversation roles must alternate user/assistant/user/assistant/...') }}{% endif %}{% if message['role'] == 'user' %}{{ '[INST] ' + message['content'] + ' [/INST]' }}{% elif message['role'] == 'assistant' %}{{ message['content'] + eos_token + ' ' }}{% else %}{{ raise_exception('Only user and assistant roles are supported!') }}{% endif %}{% endfor %}"),
            // meta-llama/Llama-2-13b-chat-hf
            (true, "<s>", "</s>", "<unk>", "{% if messages[0]['role'] == 'system' %}{% set loop_messages = messages[1:] %}{% set system_message = messages[0]['content'] %}{% else %}{% set loop_messages = messages %}{% set system_message = false %}{% endif %}{% for message in loop_messages %}{% if (message['role'] == 'user') != (loop.index0 % 2 == 0) %}{{ raise_exception('Conversation roles must alternate user/assistant/user/assistant/...') }}{% endif %}{% if loop.index0 == 0 and system_message != false %}{% set content = '<<SYS>>\\n' + system_message + '\\n<</SYS>>\\n\\n' + message['content'] %}{% else %}{% set content = message['content'] %}{% endif %}{% if message['role'] == 'user' %}{{ bos_token + '[INST] ' + content.strip() + ' [/INST]' }}{% elif message['role'] == 'assistant' %}{{ ' '  + content.strip() + ' ' + eos_token }}{% endif %}{% endfor %}"),
            // mistralai/Mixtral-8x7B-Instruct-v0.1
            (false, "<s>", "</s>", "<unk>", "{{ bos_token }}{% for message in messages %}{% if (message['role'] == 'user') != (loop.index0 % 2 == 0) %}{{ raise_exception('Conversation roles must alternate user/assistant/user/assistant/...') }}{% endif %}{% if message['role'] == 'user' %}{{ '[INST] ' + message['content'] + ' [/INST]' }}{% elif message['role'] == 'assistant' %}{{ message['content'] + eos_token}}{% else %}{{ raise_exception('Only user and assistant roles are supported!') }}{% endif %}{% endfor %}"),
            // google/gemma-7b-it
            (false, "<bos>", "<eos>", "<unk>", "{{ bos_token }}{% if messages[0]['role'] == 'system' %}{{ raise_exception('System role not supported') }}{% endif %}{% for message in messages %}{% if (message['role'] == 'user') != (loop.index0 % 2 == 0) %}{{ raise_exception('Conversation roles must alternate user/assistant/user/assistant/...') }}{% endif %}{% if (message['role'] == 'assistant') %}{% set role = 'model' %}{% else %}{% set role = message['role'] %}{% endif %}{{ '<start_of_turn>' + role + '\n' + message['content'] | trim + '<end_of_turn>\n' }}{% endfor %}{% if add_generation_prompt %}{{'<start_of_turn>model\n'}}{% endif %}"),
            // HuggingFaceM4/idefics2-8b-chatty
            (true, "<s>", "</s>", "<unk>", "{% for message in messages %}{{message['role'].capitalize()}}{% if message['content'][0]['type'] == 'image' %}{{':'}}{% else %}{{': '}}{% endif %}{% for line in message['content'] %}{% if line['type'] == 'text' %}{{line['text']}}{% elif line['type'] == 'image' %}{{ '<image>' }}{% endif %}{% endfor %}<end_of_utterance>\n{% endfor %}{% if add_generation_prompt %}{{ 'Assistant:' }}{% endif %}"),
        ];
        let expected_outputs = [
            // ChatML: https://huggingface.co/teknium/OpenHermes-2.5-Mistral-7B
            "<|im_start|>system\nYou are a helpful assistant<|im_end|>\n<|im_start|>user\nHello<|im_end|>\n<|im_start|>assistant\nHi there<|im_end|>\n<|im_start|>user\nWho are you<|im_end|>\n<|im_start|>assistant\n   I am an assistant   <|im_end|>\n<|im_start|>user\nAnother question<|im_end|>\n<|im_start|>assistant\n",
            // mistralai/Mistral-7B-Instruct-v0.1
            "<s>[INST] Hello [/INST]Hi there</s> [INST] Who are you [/INST]   I am an assistant   </s> [INST] Another question [/INST]",
            // meta-llama/Llama-2-13b-chat-hf
            "<s>[INST] <<SYS>>\nYou are a helpful assistant\n<</SYS>>\n\nHello [/INST] Hi there </s><s>[INST] Who are you [/INST] I am an assistant </s><s>[INST] Another question [/INST]",
            // mistralai/Mixtral-8x7B-Instruct-v0.1
            "<s>[INST] Hello [/INST]Hi there</s>[INST] Who are you [/INST]   I am an assistant   </s>[INST] Another question [/INST]",
            // google/gemma-7b-it
            "<bos><start_of_turn>user\nHello<end_of_turn>\n<start_of_turn>model\nHi there<end_of_turn>\n<start_of_turn>user\nWho are you<end_of_turn>\n<start_of_turn>model\nI am an assistant<end_of_turn>\n<start_of_turn>user\nAnother question<end_of_turn>\n<start_of_turn>model\n",
        ];
        let messages = [
            ["system", "You are a helpful assistant"],
            ["user", "Hello"],
            ["assistant", "Hi there"],
            ["user", "Who are you"],
            ["assistant", "   I am an assistant   "],
            ["user", "Another question"],
        ];
        let mut inputs = Vec::new();
        for [role, content] in messages {
            let mut message: IndexMap<String, Either<String, Vec<IndexMap<String, String>>>> =
                IndexMap::new();
            message.insert("role".to_string(), Either::Left(role.to_string()));
            message.insert("content".to_string(), Either::Left(content.to_string()));
            inputs.push(message);
        }
        test_with_inputs(&templates, &expected_outputs, inputs);
    }

    #[test]
    /// Generating these cases:
    /// ```py
    /// >>> processor=transformers.AutoProcessor.from_pretrained(...)
    /// >>> processor.apply_chat_template([
    ///         {"role":"system","content":[{"type":"text", "text": "You are a helpful assistant"}]},
    ///         {"role":"user","content":[{"type":"image"}, {"type":"text", "text": "Hello, please describe the above."}]},
    ///         {"role":"assistant","content":[{"type":"text", "text": "Hi there"}]},
    ///         {"role":"user","content":[{"type":"text", "text": "Who are you"}]},
    ///         {"role":"assistant","content":[{"type":"text", "text": "   I am an assistant   "}]},
    ///         {"role":"user","content":[{"type":"text", "text": "Another question"}]}
    ///     ], add_generation_prompt=True, tokenize=False)
    /// ```
    fn test_image_chat_templates() {
        let templates = [
            // HuggingFaceM4/idefics2-8b-chatty: first run, without images
            (true, "<s>", "</s>", "<unk>", "{% for message in messages %}{{message['role'].capitalize()}}{% if message['content'][0]['type'] == 'image' %}{{':'}}{% else %}{{': '}}{% endif %}{% for line in message['content'] %}{% if line['type'] == 'text' %}{{line['text']}}{% elif line['type'] == 'image' %}{{ '<image>' }}{% endif %}{% endfor %}<end_of_utterance>\n{% endfor %}{% if add_generation_prompt %}{{ 'Assistant:' }}{% endif %}"),
        ];
        let expected_outputs = [
            // HuggingFaceM4/idefics2-8b-chatty: first run, without images
            "System: You are a helpful assistant<end_of_utterance>\nUser:<image>Hello, please describe the above.<end_of_utterance>\nAssistant: Hi there<end_of_utterance>\nUser:<image>This is me, who are you<end_of_utterance>\nAssistant:    I am an assistant   <end_of_utterance>\nUser:<image>Another question, what is this?<end_of_utterance>\nAssistant:",
        ];

        let mut inputs = Vec::new();

        let mut message: IndexMap<String, Either<String, Vec<IndexMap<String, String>>>> =
            IndexMap::new();
        message.insert("role".to_string(), Either::Left("system".to_string()));
        message.insert(
            "content".to_string(),
            Either::Right(vec![hashmap! {
                "type".to_string() => "text".to_string(),
                "text".to_string() => "You are a helpful assistant".to_string()
            }]),
        );
        inputs.push(message);

        let mut message: IndexMap<String, Either<String, Vec<IndexMap<String, String>>>> =
            IndexMap::new();
        message.insert("role".to_string(), Either::Left("user".to_string()));
        message.insert(
            "content".to_string(),
            Either::Right(vec![
                hashmap! {
                    "type".to_string() => "image".to_string()
                },
                hashmap! {
                    "type".to_string() => "text".to_string(),
                    "text".to_string() => "Hello, please describe the above.".to_string()
                },
            ]),
        );
        inputs.push(message);

        let mut message: IndexMap<String, Either<String, Vec<IndexMap<String, String>>>> =
            IndexMap::new();
        message.insert("role".to_string(), Either::Left("assistant".to_string()));
        message.insert(
            "content".to_string(),
            Either::Right(vec![hashmap! {
                "type".to_string() => "text".to_string(),
                "text".to_string() => "Hi there".to_string()
            }]),
        );
        inputs.push(message);

        let mut message: IndexMap<String, Either<String, Vec<IndexMap<String, String>>>> =
            IndexMap::new();
        message.insert("role".to_string(), Either::Left("user".to_string()));
        message.insert(
            "content".to_string(),
            Either::Right(vec![
                hashmap! {
                    "type".to_string() => "image".to_string()
                },
                hashmap! {
                    "type".to_string() => "text".to_string(),
                    "text".to_string() => "This is me, who are you".to_string()
                },
            ]),
        );
        inputs.push(message);

        let mut message: IndexMap<String, Either<String, Vec<IndexMap<String, String>>>> =
            IndexMap::new();
        message.insert("role".to_string(), Either::Left("assistant".to_string()));
        message.insert(
            "content".to_string(),
            Either::Right(vec![hashmap! {
                "type".to_string() => "text".to_string(),
                "text".to_string() => "   I am an assistant   ".to_string()
            }]),
        );
        inputs.push(message);

        let mut message: IndexMap<String, Either<String, Vec<IndexMap<String, String>>>> =
            IndexMap::new();
        message.insert("role".to_string(), Either::Left("user".to_string()));
        message.insert(
            "content".to_string(),
            Either::Right(vec![
                hashmap! {
                    "type".to_string() => "image".to_string()
                },
                hashmap! {
                    "type".to_string() => "text".to_string(),
                    "text".to_string() => "Another question, what is this?".to_string()
                },
            ]),
        );
        inputs.push(message);

        test_with_inputs(&templates, &expected_outputs, inputs);
    }
}<|MERGE_RESOLUTION|>--- conflicted
+++ resolved
@@ -32,11 +32,7 @@
 pub(crate) use paths::{get_model_paths, get_xlora_paths, XLoraPaths};
 pub(crate) use processing::{apply_chat_template, Processor};
 use rand_isaac::Isaac64Rng;
-<<<<<<< HEAD
-=======
-use rayon::iter::{IndexedParallelIterator, IntoParallelIterator, ParallelIterator};
 use serde_json::Value;
->>>>>>> 511a6160
 pub use speculative::{SpeculativeConfig, SpeculativeLoader, SpeculativePipeline};
 use std::any::Any;
 use std::fmt::{Debug, Display};
@@ -717,6 +713,332 @@
         toks.push(dim.narrow(1, start, len)?);
     }
     Tensor::cat(&toks, 0)
+}
+
+struct XLoraPaths {
+    adapter_configs: Option<Vec<((String, String), LoraConfig)>>,
+    adapter_safetensors: Option<Vec<(String, PathBuf)>>,
+    classifier_path: Option<PathBuf>,
+    xlora_order: Option<Ordering>,
+    xlora_config: Option<XLoraConfig>,
+    lora_preload_adapter_info: Option<HashMap<String, (PathBuf, LoraConfig)>>,
+}
+
+fn get_xlora_paths(
+    base_model_id: String,
+    xlora_model_id: &Option<String>,
+    token_source: &TokenSource,
+    revision: String,
+    xlora_order: &Option<Ordering>,
+) -> Result<XLoraPaths> {
+    Ok(if let Some(ref xlora_id) = xlora_model_id {
+        let api = ApiBuilder::new()
+            .with_progress(true)
+            .with_token(get_token(token_source)?)
+            .build()?;
+        let api = api.repo(Repo::with_revision(
+            xlora_id.clone(),
+            RepoType::Model,
+            revision,
+        ));
+        let model_id = Path::new(&xlora_id);
+
+        // Get the path for the xlora classifier
+        let xlora_classifier = &api_dir_list!(api, model_id)
+            .filter(|x| x.contains("xlora_classifier.safetensors"))
+            .collect::<Vec<_>>();
+        if xlora_classifier.len() > 1 {
+            warn!("Detected multiple X-LoRA classifiers: {xlora_classifier:?}");
+            warn!("Selected classifier: `{}`", &xlora_classifier[0]);
+        }
+        let xlora_classifier = xlora_classifier.first();
+
+        let classifier_path =
+            xlora_classifier.map(|xlora_classifier| api_get_file!(api, xlora_classifier, model_id));
+
+        // Get the path for the xlora config by checking all for valid versions.
+        // NOTE(EricLBuehler): Remove this functionality because all configs should be deserializable
+        let xlora_configs = &api_dir_list!(api, model_id)
+            .filter(|x| x.contains("xlora_config.json"))
+            .collect::<Vec<_>>();
+        if xlora_configs.len() > 1 {
+            warn!("Detected multiple X-LoRA configs: {xlora_configs:?}");
+        }
+
+        let mut xlora_config: Option<XLoraConfig> = None;
+        let mut last_err: Option<serde_json::Error> = None;
+        for (i, config_path) in xlora_configs.iter().enumerate() {
+            if xlora_configs.len() != 1 {
+                warn!("Selecting config: `{}`", config_path);
+            }
+            let config_path = api_get_file!(api, config_path, model_id);
+            let conf = fs::read_to_string(config_path)?;
+            let deser: Result<XLoraConfig, serde_json::Error> = serde_json::from_str(&conf);
+            match deser {
+                Ok(conf) => {
+                    xlora_config = Some(conf);
+                    break;
+                }
+                Err(e) => {
+                    if i != xlora_configs.len() - 1 {
+                        warn!("Config is broken with error `{e}`");
+                    }
+                    last_err = Some(e);
+                }
+            }
+        }
+        let xlora_config = xlora_config.map(Some).unwrap_or_else(|| {
+            if let Some(last_err) = last_err {
+                panic!(
+                    "Unable to derserialize any configs. Last error: {}",
+                    last_err
+                )
+            } else {
+                None
+            }
+        });
+
+        // If there are adapters in the ordering file, get their names and remote paths
+        let adapter_files = api_dir_list!(api, model_id)
+            .filter_map(|name| {
+                if let Some(ref adapters) = xlora_order.as_ref().unwrap().adapters {
+                    for adapter_name in adapters {
+                        if name.contains(adapter_name) {
+                            return Some((name, adapter_name.clone()));
+                        }
+                    }
+                }
+                None
+            })
+            .collect::<Vec<_>>();
+        if adapter_files.is_empty() && xlora_order.as_ref().unwrap().adapters.is_some() {
+            anyhow::bail!("Adapter files are empty. Perhaps the ordering file adapters does not match the actual adapters?")
+        }
+
+        // Get the local paths for each adapter
+        let mut adapters_paths: HashMap<String, Vec<PathBuf>> = HashMap::new();
+        for (file, name) in adapter_files {
+            if let Some(paths) = adapters_paths.get_mut(&name) {
+                paths.push(api_get_file!(api, &file, model_id));
+            } else {
+                adapters_paths.insert(name, vec![api_get_file!(api, &file, model_id)]);
+            }
+        }
+
+        // Sort local paths for the adapter configs and safetensors files
+        let mut adapters_configs = Vec::new();
+        let mut adapters_safetensors = Vec::new();
+        if let Some(ref adapters) = xlora_order.as_ref().unwrap().adapters {
+            for (i, name) in adapters.iter().enumerate() {
+                let paths = adapters_paths
+                    .get(name)
+                    .unwrap_or_else(|| panic!("Adapter {name} not found."));
+                for path in paths {
+                    if path.extension().unwrap() == "safetensors" {
+                        adapters_safetensors.push((name.clone(), path.to_owned()));
+                    } else {
+                        let conf = fs::read_to_string(path)?;
+                        let lora_config: LoraConfig = serde_json::from_str(&conf)?;
+                        adapters_configs.push((((i + 1).to_string(), name.clone()), lora_config));
+                    }
+                }
+            }
+        }
+
+        // Make sure they all match
+        if xlora_order.as_ref().is_some_and(|order| {
+            &order.base_model_id
+                != xlora_config
+                    .as_ref()
+                    .map(|cfg| &cfg.base_model_id)
+                    .unwrap_or(&base_model_id)
+        }) || xlora_config
+            .as_ref()
+            .map(|cfg| &cfg.base_model_id)
+            .unwrap_or(&base_model_id)
+            != &base_model_id
+        {
+            anyhow::bail!(
+                "Adapter ordering file, adapter model config, and base model ID do not match: {}, {}, and {} respectively.",
+                xlora_order.as_ref().unwrap().base_model_id,
+                xlora_config.map(|cfg| cfg.base_model_id).unwrap_or(base_model_id.clone()),
+                base_model_id
+            );
+        }
+
+        let lora_preload_adapter_info = if let Some(xlora_order) = xlora_order {
+            // If preload adapters are specified, get their metadata like above
+            if let Some(preload_adapters) = &xlora_order.preload_adapters {
+                let mut output = HashMap::new();
+                for adapter in preload_adapters {
+                    // Get the names and remote paths of the files associated with this adapter
+                    let adapter_files = api_dir_list!(api, &adapter.adapter_model_id)
+                        .filter_map(|f| {
+                            if f.contains(&adapter.name) {
+                                Some((f, adapter.name.clone()))
+                            } else {
+                                None
+                            }
+                        })
+                        .collect::<Vec<_>>();
+                    if adapter_files.is_empty() {
+                        anyhow::bail!("Adapter files are empty. Perhaps the ordering file adapters does not match the actual adapters?")
+                    }
+                    // Get local paths for this adapter
+                    let mut adapters_paths: HashMap<String, Vec<PathBuf>> = HashMap::new();
+                    for (file, name) in adapter_files {
+                        if let Some(paths) = adapters_paths.get_mut(&name) {
+                            paths.push(api_get_file!(api, &file, model_id));
+                        } else {
+                            adapters_paths.insert(name, vec![api_get_file!(api, &file, model_id)]);
+                        }
+                    }
+
+                    let mut config = None;
+                    let mut safetensor = None;
+
+                    // Sort local paths for the adapter configs and safetensors files
+                    let paths = adapters_paths
+                        .get(&adapter.name)
+                        .unwrap_or_else(|| panic!("Adapter {} not found.", adapter.name));
+                    for path in paths {
+                        if path.extension().unwrap() == "safetensors" {
+                            safetensor = Some(path.to_owned());
+                        } else {
+                            let conf = fs::read_to_string(path)?;
+                            let lora_config: LoraConfig = serde_json::from_str(&conf)?;
+                            config = Some(lora_config);
+                        }
+                    }
+
+                    let (config, safetensor) = (config.unwrap(), safetensor.unwrap());
+                    output.insert(adapter.name.clone(), (safetensor, config));
+                }
+                Some(output)
+            } else {
+                None
+            }
+        } else {
+            None
+        };
+
+        XLoraPaths {
+            adapter_configs: Some(adapters_configs),
+            adapter_safetensors: Some(adapters_safetensors),
+            classifier_path,
+            xlora_order: xlora_order.clone(),
+            xlora_config,
+            lora_preload_adapter_info,
+        }
+    } else {
+        XLoraPaths {
+            adapter_configs: None,
+            adapter_safetensors: None,
+            classifier_path: None,
+            xlora_order: None,
+            xlora_config: None,
+            lora_preload_adapter_info: None,
+        }
+    })
+}
+
+fn get_model_paths(
+    revision: String,
+    token_source: &TokenSource,
+    quantized_model_id: &Option<String>,
+    quantized_filename: &Option<String>,
+    api: &ApiRepo,
+    model_id: &Path,
+) -> Result<Vec<PathBuf>> {
+    match &quantized_filename {
+        Some(name) => match quantized_model_id.as_ref().unwrap().as_str() {
+            "" => Ok(vec![PathBuf::from_str(name).unwrap()]),
+            id => {
+                let qapi = ApiBuilder::new()
+                    .with_progress(true)
+                    .with_token(get_token(token_source)?)
+                    .build()?;
+                let qapi = qapi.repo(Repo::with_revision(
+                    id.to_string(),
+                    RepoType::Model,
+                    revision.clone(),
+                ));
+                let model_id = Path::new(&id);
+                Ok(vec![api_get_file!(qapi, name, model_id)])
+            }
+        },
+        None => {
+            let mut filenames = vec![];
+            for rfilename in api_dir_list!(api, model_id).filter(|x| x.ends_with(".safetensors")) {
+                filenames.push(api_get_file!(api, &rfilename, model_id));
+            }
+            Ok(filenames)
+        }
+    }
+}
+
+/// Find and parse the appropriate [`ChatTemplate`], and ensure is has a valid [`ChatTemplate.chat_template`].
+/// If the the provided `tokenizer_config.json` from [`ModelPaths.get_template_filename`] does not
+/// have a `chat_template`, use the provided one.
+#[allow(clippy::borrowed_box)]
+pub(crate) fn get_chat_template(
+    paths: &Box<dyn ModelPaths>,
+    chat_template: &Option<String>,
+) -> ChatTemplate {
+    let template: ChatTemplate =
+        serde_json::from_str(&fs::read_to_string(paths.get_template_filename()).unwrap()).unwrap();
+
+    #[derive(Debug, serde::Deserialize)]
+    struct SpecifiedTemplate {
+        chat_template: String,
+        bos_token: Option<String>,
+        eos_token: Option<String>,
+    }
+
+    if template.chat_template.is_some() {
+        return template;
+    };
+
+    info!("`tokenizer_config.json` does not contain a chat template, attempting to use specified JINJA chat template.");
+    let mut deser: HashMap<String, Value> =
+        serde_json::from_str(&fs::read_to_string(paths.get_template_filename()).unwrap()).unwrap();
+
+    match chat_template.clone() {
+        Some(t) => {
+            if t.ends_with(".json") {
+                info!("Loading specified loading chat template file at `{t}`.");
+                let templ: SpecifiedTemplate =
+                    serde_json::from_str(&fs::read_to_string(t.clone()).unwrap()).unwrap();
+                deser.insert(
+                    "chat_template".to_string(),
+                    Value::String(templ.chat_template),
+                );
+                if templ.bos_token.is_some() {
+                    deser.insert(
+                        "bos_token".to_string(),
+                        Value::String(templ.bos_token.unwrap()),
+                    );
+                }
+                if templ.eos_token.is_some() {
+                    deser.insert(
+                        "eos_token".to_string(),
+                        Value::String(templ.eos_token.unwrap()),
+                    );
+                }
+                info!("Loaded chat template file.");
+            } else {
+                deser.insert("chat_template".to_string(), Value::String(t));
+                info!("Loaded specified literal chat template.");
+            }
+        }
+        None => {
+            info!("No specified chat template. No chat template will be used. Only prompts will be accepted, not messages.");
+            deser.insert("chat_template".to_string(), Value::Null);
+        }
+    };
+    let ser = serde_json::to_string_pretty(&deser)
+        .expect("Serialization of modified chat template failed.");
+    serde_json::from_str(&ser).unwrap()
 }
 
 #[cfg(test)]
@@ -791,74 +1113,6 @@
         }
     }
 
-<<<<<<< HEAD
-=======
-/// Find and parse the appropriate [`ChatTemplate`], and ensure is has a valid [`ChatTemplate.chat_template`].
-/// If the the provided `tokenizer_config.json` from [`ModelPaths.get_template_filename`] does not
-/// have a `chat_template`, use the provided one.
-#[allow(clippy::borrowed_box)]
-pub(crate) fn get_chat_template(
-    paths: &Box<dyn ModelPaths>,
-    chat_template: &Option<String>,
-) -> ChatTemplate {
-    let template: ChatTemplate =
-        serde_json::from_str(&fs::read_to_string(paths.get_template_filename()).unwrap()).unwrap();
-
-    #[derive(Debug, serde::Deserialize)]
-    struct SpecifiedTemplate {
-        chat_template: String,
-        bos_token: Option<String>,
-        eos_token: Option<String>,
-    }
-
-    if template.chat_template.is_some() {
-        return template;
-    };
-
-    info!("`tokenizer_config.json` does not contain a chat template, attempting to use specified JINJA chat template.");
-    let mut deser: HashMap<String, Value> =
-        serde_json::from_str(&fs::read_to_string(paths.get_template_filename()).unwrap()).unwrap();
-
-    match chat_template.clone() {
-        Some(t) => {
-            if t.ends_with(".json") {
-                info!("Loading specified loading chat template file at `{t}`.");
-                let templ: SpecifiedTemplate =
-                    serde_json::from_str(&fs::read_to_string(t.clone()).unwrap()).unwrap();
-                deser.insert(
-                    "chat_template".to_string(),
-                    Value::String(templ.chat_template),
-                );
-                if templ.bos_token.is_some() {
-                    deser.insert(
-                        "bos_token".to_string(),
-                        Value::String(templ.bos_token.unwrap()),
-                    );
-                }
-                if templ.eos_token.is_some() {
-                    deser.insert(
-                        "eos_token".to_string(),
-                        Value::String(templ.eos_token.unwrap()),
-                    );
-                }
-                info!("Loaded chat template file.");
-            } else {
-                deser.insert("chat_template".to_string(), Value::String(t));
-                info!("Loaded specified literal chat template.");
-            }
-        }
-        None => {
-            info!("No specified chat template. No chat template will be used. Only prompts will be accepted, not messages.");
-            deser.insert("chat_template".to_string(), Value::Null);
-        }
-    };
-    let ser = serde_json::to_string_pretty(&deser)
-        .expect("Serialization of modified chat template failed.");
-    serde_json::from_str(&ser).unwrap()
-}
-
-mod tests {
->>>>>>> 511a6160
     #[test]
     /// Generating these cases:
     /// ```py
