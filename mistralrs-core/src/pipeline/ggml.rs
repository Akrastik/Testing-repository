--- conflicted
+++ resolved
@@ -284,17 +284,13 @@
         device: &Device,
         silent: bool,
         mapper: DeviceMapMetadata,
-<<<<<<< HEAD
+        in_situ_quant: Option<GgmlDType>,
     ) -> Result<Arc<Mutex<dyn Pipeline + Send + Sync>>> {
-=======
-        in_situ_quant: Option<GgmlDType>,
-    ) -> Result<Box<Mutex<dyn Pipeline + Send + Sync>>> {
         if in_situ_quant.is_some() {
             anyhow::bail!(
                 "You are trying to in-situ quantize a GGUF model. This will not do anything."
             );
         }
->>>>>>> a452444d
         if !mapper.is_dummy() {
             warn!("GGML models do not support device mapping. Device mapping will not work. Please consider using a GGUF model.");
         }
