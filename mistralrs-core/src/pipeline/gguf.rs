use super::cache_manager::DefaultCacheManager;
use super::{
    get_model_paths, get_xlora_paths, text_models_inputs_processor::ModelInputs, CacheManager,
    GeneralMetadata, Loader, ModelKind, ModelPaths, TokenSource, XLoraPaths,
};
use super::{
    AdapterActivationMixin, CacheManagerMixin, IsqPipelineMixin, MetadataMixin, ModelCategory,
    PreProcessingMixin,
};
use crate::aici::bintokens::build_tok_trie;
use crate::aici::toktree::TokTrie;
use crate::lora::Ordering;
use crate::pipeline::chat_template::{calculate_eos_tokens, GenerationConfig};
use crate::pipeline::gguf_tokenizer::convert_ggml_to_hf_tokenizer;
use crate::pipeline::{get_chat_template, Cache};
use crate::pipeline::{ChatTemplate, LocalModelPaths};
use crate::prefix_cacher::PrefixCacheManager;
use crate::sequence::Sequence;
use crate::utils::varbuilder_utils::{from_mmaped_safetensors, load_preload_adapters};
use crate::xlora_models::NonGranularState;
<<<<<<< HEAD
use crate::{do_sample, get_mut_arcmutex, get_paths, DeviceMapMetadata, Pipeline, DEBUG};
=======
use crate::{do_sample, get_mut_arcmutex, get_paths_gguf, DeviceMapMetadata, DEBUG};
>>>>>>> 34275f4e
use crate::{
    models::quantized_llama::ModelWeights as QLlama,
    models::quantized_phi2::ModelWeights as QPhi,
    models::quantized_phi3::ModelWeights as QPhi3,
    utils::tokens::get_token,
    xlora_models::{XLoraQLlama, XLoraQPhi3},
};
use anyhow::{bail, Context, Result};
use candle_core::quantized::{
    gguf_file::{self, Value as GgufValue},
    GgmlDType,
};
use candle_core::{DType, Device, Tensor};
use hf_hub::{api::sync::ApiBuilder, Repo, RepoType};
use rand_isaac::Isaac64Rng;
use std::any::Any;
use std::fs;
use std::path::PathBuf;
use std::str::FromStr;
use std::sync::Arc;
use strum::EnumString;
use tokenizers::Tokenizer;
use tokio::sync::Mutex;
use tracing::info;
use tracing::level_filters::LevelFilter;
use tracing_subscriber::EnvFilter;

enum Model {
    Llama(QLlama),
    Phi2(QPhi),
    XLoraLlama(XLoraQLlama),
    XLoraPhi3(XLoraQPhi3),
    Phi3(QPhi3),
}

pub struct GGUFPipeline {
    model: Model,
    tokenizer: Arc<Tokenizer>,
    tok_trie: Arc<TokTrie>,
    no_kv_cache: bool,
    chat_template: Arc<ChatTemplate>,
    model_id: String,
    non_granular_state: Option<NonGranularState>,
    metadata: GeneralMetadata,
}

pub struct GGUFLoader {
    model_id: String,
    config: GGUFSpecificConfig,
    quantized_model_id: Option<String>,
    quantized_filename: Option<String>,
    xlora_model_id: Option<String>,
    xlora_order: Option<Ordering>,
    no_kv_cache: bool,
    chat_template: Option<String>,
    kind: ModelKind,
    tgt_non_granular_index: Option<usize>,
}

#[derive(Debug, EnumString)]
#[strum(serialize_all = "kebab-case")]
enum GGUFArchitecture {
    Llama,
    Mpt,
    Gptneox,
    Gptj,
    Gpt2,
    Bloom,
    Falcon,
    Mamba,
    Rwkv,
    Phi2,
    Phi3,
}

// Wraps from_str() for some convenience:
// - Case-insensitive variant matching (TODO: is this desirable?)
// - Customized error until potential upstream support: https://github.com/Peternator7/strum/issues/332
impl GGUFArchitecture {
    fn from_value<T: AsRef<str> + std::fmt::Display>(value: T) -> Result<Self> {
        Self::from_str(&value.as_ref().to_ascii_lowercase())
            .with_context(|| format!("Unknown GGUF architecture `{value}`"))
            .map_err(anyhow::Error::msg)
    }
}

#[derive(Clone, Copy, Default)]
/// A config for a GGUF loader.
pub struct GGUFSpecificConfig {
    pub repeat_last_n: usize,
}

#[derive(Default)]
/// A builder for a GGUF loader.
pub struct GGUFLoaderBuilder {
    model_id: Option<String>,
    config: GGUFSpecificConfig,
    quantized_model_id: String,
    quantized_filename: String,
    xlora_model_id: Option<String>,
    kind: ModelKind,
    xlora_order: Option<Ordering>,
    no_kv_cache: bool,
    chat_template: Option<String>,
    tgt_non_granular_index: Option<usize>,
}

impl GGUFLoaderBuilder {
    /// Create a loader builder for a GGUF model. `tok_model_id` is the model ID where you can find a
    /// `tokenizer_config.json` file. If the `chat_template` is specified, then it will be treated as a
    /// path and used over remote files, removing all remote accesses.
    pub fn new(
        config: GGUFSpecificConfig,
        chat_template: Option<String>,
        tok_model_id: Option<String>,
        quantized_model_id: String,
        quantized_filename: String,
    ) -> Self {
        Self {
            config,
            chat_template,
            model_id: tok_model_id,
            kind: ModelKind::QuantizedGGUF,
            quantized_filename,
            quantized_model_id,
            ..Default::default()
        }
    }

    fn with_adapter(
        mut self,
        xlora_model_id: String,
        xlora_order: Ordering,
        no_kv_cache: bool,
        tgt_non_granular_index: Option<usize>,
    ) -> Self {
        self.xlora_model_id = Some(xlora_model_id);
        self.xlora_order = Some(xlora_order);
        self.no_kv_cache = no_kv_cache;
        self.tgt_non_granular_index = tgt_non_granular_index;
        self.model_id = if let Some(id) = self.model_id {
            Some(id)
        } else {
            info!(
                "Using adapter base model ID: `{}`",
                self.xlora_order.as_ref().unwrap().base_model_id
            );
            Some(self.xlora_order.as_ref().unwrap().base_model_id.clone())
        };
        self
    }

    pub fn with_xlora(
        mut self,
        xlora_model_id: String,
        xlora_order: Ordering,
        no_kv_cache: bool,
        tgt_non_granular_index: Option<usize>,
    ) -> Self {
        self.kind = ModelKind::XLoraGGUF;
        self.with_adapter(
            xlora_model_id,
            xlora_order,
            no_kv_cache,
            tgt_non_granular_index,
        )
    }

    pub fn with_lora(mut self, lora_model_id: String, lora_order: Ordering) -> Self {
        self.kind = ModelKind::LoraGGUF;
        self.with_adapter(lora_model_id, lora_order, false, None)
    }

    pub fn build(self) -> Box<dyn Loader> {
        Box::new(GGUFLoader {
            model_id: self.model_id.unwrap(),
            config: self.config,
            xlora_model_id: self.xlora_model_id,
            kind: self.kind,
            xlora_order: self.xlora_order,
            no_kv_cache: self.no_kv_cache,
            chat_template: self.chat_template,
            tgt_non_granular_index: self.tgt_non_granular_index,
            quantized_filename: Some(self.quantized_filename),
            quantized_model_id: Some(self.quantized_model_id),
        })
    }
}

impl GGUFLoader {
    #[allow(clippy::too_many_arguments)]
    pub fn new(
        model_id: Option<String>,
        config: GGUFSpecificConfig,
        quantized_model_id: Option<String>,
        quantized_filename: Option<String>,
        xlora_model_id: Option<String>,
        kind: ModelKind,
        xlora_order: Option<Ordering>,
        no_kv_cache: bool,
        chat_template: Option<String>,
        tgt_non_granular_index: Option<usize>,
    ) -> Self {
        let model_id = if let Some(id) = model_id {
            id
        } else {
            info!(
                "Using adapter base model ID: `{}`",
                xlora_order.as_ref().unwrap().base_model_id
            );
            xlora_order.as_ref().unwrap().base_model_id.clone()
        };
        Self {
            model_id,
            config,
            quantized_model_id,
            quantized_filename,
            xlora_model_id,
            xlora_order,
            no_kv_cache,
            chat_template,
            kind,
            tgt_non_granular_index,
        }
    }
}

fn parse_gguf_value(value: &GgufValue) -> String {
    match value {
        GgufValue::Array(vs) => vs
            .iter()
            .map(parse_gguf_value)
            .collect::<Vec<String>>()
            .join(", "),
        GgufValue::Bool(b) => b.to_string(),
        GgufValue::F32(x) => x.to_string(),
        GgufValue::F64(x) => x.to_string(),
        GgufValue::I8(x) => x.to_string(),
        GgufValue::I16(x) => x.to_string(),
        GgufValue::I32(x) => x.to_string(),
        GgufValue::I64(x) => x.to_string(),
        GgufValue::String(x) => x.to_string(),
        GgufValue::U8(x) => x.to_string(),
        GgufValue::U16(x) => x.to_string(),
        GgufValue::U32(x) => x.to_string(),
        GgufValue::U64(x) => x.to_string(),
    }
}

impl Loader for GGUFLoader {
    #[allow(clippy::type_complexity, clippy::too_many_arguments)]
    fn load_model_from_hf(
        &self,
        revision: Option<String>,
        token_source: TokenSource,
        _dtype: Option<DType>,
        device: &Device,
        silent: bool,
        mapper: DeviceMapMetadata,
        in_situ_quant: Option<GgmlDType>,
    ) -> Result<Arc<Mutex<dyn Pipeline + Send + Sync>>> {
        let paths: anyhow::Result<Box<dyn ModelPaths>> = get_paths_gguf!(
            LocalModelPaths,
            &token_source,
            revision,
            self,
            self.quantized_model_id,
            self.quantized_filename,
            silent
        );
        self.load_model_from_path(&paths?, _dtype, device, silent, mapper, in_situ_quant)
    }

    #[allow(clippy::type_complexity, clippy::too_many_arguments)]
    fn load_model_from_path(
        &self,
        paths: &Box<dyn ModelPaths>,
        _dtype: Option<DType>,
        device: &Device,
        silent: bool,
        mapper: DeviceMapMetadata,
        in_situ_quant: Option<GgmlDType>,
    ) -> Result<Arc<Mutex<dyn Pipeline + Send + Sync>>> {
        let is_debug = std::env::var("MISTRALRS_DEBUG")
            .unwrap_or_default()
            .contains('1');
        DEBUG.store(is_debug, std::sync::atomic::Ordering::Relaxed);

        let filter = EnvFilter::builder()
            .with_default_directive(if is_debug {
                LevelFilter::INFO.into()
            } else {
                LevelFilter::DEBUG.into()
            })
            .from_env_lossy();
        tracing_subscriber::fmt().with_env_filter(filter).init();

        if in_situ_quant.is_some() {
            anyhow::bail!(
                "You are trying to in-situ quantize a GGUF model. This will not do anything."
            );
        }
        // Otherwise, the device mapper will print it
        if mapper.is_dummy() {
            info!("Loading model `{}` on {device:?}...", self.get_id());
        }

        let mut file = std::fs::File::open(paths.get_weight_filenames().first().unwrap())?;
        let model = gguf_file::Content::read(&mut file)
            .map_err(|e| e.with_path(paths.get_weight_filenames().first().unwrap()))?;
        let arch = model.metadata["general.architecture"]
            .to_string()
            .context("Model metadata should have declared an architecture")
            .and_then(GGUFArchitecture::from_value)?;

        info!("Model config:");
        let mut sorted_keys = model.metadata.keys().collect::<Vec<_>>();
        sorted_keys.sort();
        for name in sorted_keys {
            if !name.contains("tokenizer") {
                let value = parse_gguf_value(&model.metadata[name]);
                println!("{name}: {}", value);
            }
        }

        if DEBUG.load(std::sync::atomic::Ordering::Relaxed) {
            let mut tensors = Vec::new();
            for (name, info) in &model.tensor_infos {
                tensors.push(format!(
                    "name = `{name}`, shape = {:?}, dtype = {:?}",
                    info.shape.clone(),
                    info.ggml_dtype
                ));
            }
            fs::write(
                "mistralrs_gguf_tensors.txt",
                serde_json::to_string_pretty(&tensors).expect("Serialization failed."),
            )?;

            info!("Debug is enabled, wrote the names and information about each tensor to `mistralrs_gguf_tensors.txt`.");
        }

        let tokenizer = convert_ggml_to_hf_tokenizer(&model)?;

        let mut is_lora = false;
        let model = match self.kind {
            ModelKind::QuantizedGGUF => match arch {
                GGUFArchitecture::Llama => {
                    Model::Llama(QLlama::from_gguf(model, &mut file, device, mapper)?)
                }
                GGUFArchitecture::Phi2 => {
                    Model::Phi2(QPhi::from_gguf(model, &mut file, device, mapper)?)
                }
                GGUFArchitecture::Phi3 => {
                    Model::Phi3(QPhi3::from_gguf(model, &mut file, device, mapper)?)
                }
                a => bail!("Unsupported architecture `{a:?}`"),
            },
            ModelKind::XLoraGGUF => {
                let vb = from_mmaped_safetensors(
                    vec![paths.get_classifier_path().as_ref().unwrap().to_path_buf()],
                    paths
                        .get_adapter_filenames()
                        .as_ref()
                        .unwrap()
                        .iter()
                        .map(|(_, x)| (*x).to_owned())
                        .collect::<Vec<_>>(),
                    DType::F32,
                    device,
                    silent,
                )?;

                match arch {
                    GGUFArchitecture::Llama => Model::XLoraLlama(XLoraQLlama::from_gguf(
                        model,
                        &mut file,
                        device,
                        paths.get_adapter_configs().as_ref().unwrap(),
                        &vb,
                        paths.get_ordering().as_ref().unwrap(),
                        Some(paths.get_classifier_config().as_ref().unwrap().clone()),
                        mapper,
                        &load_preload_adapters(
                            paths.get_lora_preload_adapter_info(),
                            DType::F32,
                            device,
                            silent,
                        )?,
                    )?),
                    GGUFArchitecture::Phi3 => Model::XLoraPhi3(XLoraQPhi3::from_gguf(
                        model,
                        &mut file,
                        device,
                        paths.get_adapter_configs().as_ref().unwrap(),
                        &vb,
                        paths.get_ordering().as_ref().unwrap(),
                        Some(paths.get_classifier_config().as_ref().unwrap().clone()),
                        mapper,
                        &load_preload_adapters(
                            paths.get_lora_preload_adapter_info(),
                            DType::F32,
                            device,
                            silent,
                        )?,
                    )?),
                    a => bail!("Unsupported architecture for GGUF X-LoRA `{a:?}`"),
                }
            }
            ModelKind::LoraGGUF => {
                is_lora = true;
                let vb = from_mmaped_safetensors(
                    vec![],
                    paths
                        .get_adapter_filenames()
                        .as_ref()
                        .unwrap()
                        .iter()
                        .map(|(_, x)| (*x).to_owned())
                        .collect::<Vec<_>>(),
                    DType::F32,
                    device,
                    silent,
                )?;

                match arch {
                    GGUFArchitecture::Llama => Model::XLoraLlama(XLoraQLlama::from_gguf(
                        model,
                        &mut file,
                        device,
                        paths.get_adapter_configs().as_ref().unwrap(),
                        &vb,
                        paths.get_ordering().as_ref().unwrap(),
                        None,
                        mapper,
                        &load_preload_adapters(
                            paths.get_lora_preload_adapter_info(),
                            DType::F32,
                            device,
                            silent,
                        )?,
                    )?),
                    GGUFArchitecture::Phi3 => Model::XLoraPhi3(XLoraQPhi3::from_gguf(
                        model,
                        &mut file,
                        device,
                        paths.get_adapter_configs().as_ref().unwrap(),
                        &vb,
                        paths.get_ordering().as_ref().unwrap(),
                        None,
                        mapper,
                        &load_preload_adapters(
                            paths.get_lora_preload_adapter_info(),
                            DType::F32,
                            device,
                            silent,
                        )?,
                    )?),
                    a => bail!("Unsupported architecture for GGUF LoRA `{a:?}`"),
                }
            }
            _ => unreachable!(),
        };

<<<<<<< HEAD
        let tokenizer = get_tokenizer(paths.get_tokenizer_filename(), None)?;

=======
>>>>>>> 34275f4e
        let gen_conf: Option<GenerationConfig> = paths
            .get_gen_conf_filename()
            .map(|f| serde_json::from_str(&fs::read_to_string(f).unwrap()).unwrap());
        let chat_template = get_chat_template(paths, &self.chat_template);

        let max_seq_len = match model {
            Model::Llama(ref l) => l.max_seq_len,
            Model::Phi2(ref p) => p.max_seq_len,
            Model::XLoraLlama(ref xl) => xl.max_seq_len,
            Model::Phi3(ref p) => p.max_seq_len,
            Model::XLoraPhi3(ref p) => p.max_seq_len,
        };
        let tok_trie: Arc<TokTrie> = build_tok_trie(tokenizer.clone()).into();
        let is_xlora = match &model {
            Model::Llama(_) | Model::Phi2(_) | Model::Phi3(_) => false,
            Model::XLoraLlama(_) | Model::XLoraPhi3(_) => !is_lora,
        };
        let num_hidden_layers = match model {
            Model::Llama(ref model) => model.cache.lock().len(),
            Model::Phi2(ref model) => model.cache.lock().len(),
            Model::XLoraLlama(ref model) => model.cache.lock().len(),
            Model::Phi3(ref model) => model.cache.lock().len(),
            Model::XLoraPhi3(ref model) => model.cache.lock().len(),
        };
        let eos = calculate_eos_tokens(&chat_template, gen_conf, &tokenizer);
        Ok(Arc::new(Mutex::new(GGUFPipeline {
            model,
            tok_trie: tok_trie.clone(),
            tokenizer: tokenizer.into(),
            no_kv_cache: self.no_kv_cache,
            chat_template: Arc::new(chat_template),
            model_id: self.model_id.clone(),
            non_granular_state: self.tgt_non_granular_index.map(|tgt_non_granular_index| {
                NonGranularState {
                    non_granular_index: Arc::new(Mutex::new(0)),
                    tgt_non_granular_index,
                }
            }),
            metadata: GeneralMetadata {
                max_seq_len,
                repeat_last_n: self.config.repeat_last_n,
                tok_trie,
                has_no_kv_cache: self.no_kv_cache,
                is_xlora,
                num_hidden_layers,
                eos_tok: eos,
                is_lora,
            },
        })))
    }

    fn get_id(&self) -> String {
        self.xlora_model_id
            .as_deref()
            .unwrap_or(&self.model_id)
            .to_string()
    }

    fn get_kind(&self) -> ModelKind {
        self.kind.clone()
    }
}

impl PreProcessingMixin for GGUFPipeline {
    fn get_chat_template(&self) -> Arc<ChatTemplate> {
        self.chat_template.clone()
    }
    fn get_input_processor_config(&self) -> Option<Arc<dyn Any>> {
        None
    }
}

impl IsqPipelineMixin for GGUFPipeline {
    fn re_isq_model(&mut self, _dtype: GgmlDType) -> Result<()> {
        anyhow::bail!(
            "You are trying to in-situ requantize a GGML model. This will not do anything."
        )
    }
}

impl CacheManagerMixin for GGUFPipeline {
    fn clone_in_cache(&mut self, seqs: &mut [&mut Sequence], modify_draft_cache: bool) {
        DefaultCacheManager.clone_in_cache(self, seqs, modify_draft_cache)
    }
    fn clone_out_cache(&mut self, seqs: &mut [&mut Sequence], modify_draft_cache: bool) {
        DefaultCacheManager.clone_out_cache(self, seqs, modify_draft_cache)
    }
    fn set_none_cache(&mut self, reset_non_granular: bool, modify_draft_cache: bool) {
        DefaultCacheManager.set_none_cache(self, modify_draft_cache);
        if reset_non_granular {
            self.reset_non_granular_state()
        }
    }
    fn cache(&self) -> &Cache {
        match self.model {
            Model::Llama(ref model) => &model.cache,
            Model::Phi2(ref model) => &model.cache,
            Model::XLoraLlama(ref model) => &model.cache,
            Model::Phi3(ref model) => &model.cache,
            Model::XLoraPhi3(ref model) => &model.cache,
        }
    }
}

impl AdapterActivationMixin for GGUFPipeline {
    fn activate_adapters(&mut self, adapter_names: Vec<String>) -> anyhow::Result<usize> {
        if !self.metadata.is_lora {
            anyhow::bail!("Cannot activate adapters non-LoRA models.")
        }
        match self.model {
            Model::Llama(_) => unreachable!(),
            Model::Phi2(_) => unreachable!(),
            Model::Phi3(_) => unreachable!(),
            Model::XLoraLlama(ref mut model) => model
                .activate_adapters(adapter_names)
                .map_err(anyhow::Error::msg),
            Model::XLoraPhi3(ref mut model) => model
                .activate_adapters(adapter_names)
                .map_err(anyhow::Error::msg),
        }
    }
}

impl MetadataMixin for GGUFPipeline {
    fn device(&self) -> Device {
        match self.model {
            Model::Llama(ref model) => model.device.clone(),
            Model::Phi2(ref model) => model.device.clone(),
            Model::XLoraLlama(ref model) => model.device.clone(),
            Model::Phi3(ref model) => model.device.clone(),
            Model::XLoraPhi3(ref model) => model.device.clone(),
        }
    }
    fn tokenizer(&self) -> Arc<Tokenizer> {
        self.tokenizer.clone()
    }
    fn name(&self) -> String {
        self.model_id.clone()
    }
    fn reset_non_granular_state(&self) {
        if let Some(s) = self.non_granular_state.as_ref() {
            *self.cache().get_scalings_cache() = None;
            *get_mut_arcmutex!(s.non_granular_index) = 0;
        }
    }
    fn get_metadata(&self) -> &GeneralMetadata {
        &self.metadata
    }
}

#[async_trait::async_trait]
impl Pipeline for GGUFPipeline {
    fn forward_inputs(&mut self, inputs: Box<dyn Any>) -> Result<Tensor, candle_core::Error> {
        let ModelInputs {
            input_ids,
            input_ids_full,
            seqlen_offsets,
            seqlen_offsets_full,
            seqlen_offsets_kernel,
            seqlen_offsets_kernel_full,
            context_lens,
            position_ids: _, // NOTE(EricLBuehler): ignore, it is for phi3
        } = *inputs.downcast().expect("Downcast failed.");
        match self.model {
            Model::Llama(ref mut model) => model.forward(
                &input_ids,
                &seqlen_offsets,
                seqlen_offsets_kernel,
                context_lens,
            ),
            Model::Phi2(ref mut model) => model.forward(&input_ids, &seqlen_offsets, context_lens),
            Model::XLoraLlama(ref mut model) => model.forward(
                &input_ids,
                input_ids_full.as_ref().unwrap_or(&input_ids),
                &seqlen_offsets,
                seqlen_offsets_full.as_ref().unwrap_or(&seqlen_offsets),
                seqlen_offsets_kernel.clone(),
                seqlen_offsets_kernel_full.unwrap_or(seqlen_offsets_kernel),
                self.no_kv_cache,
                &self.non_granular_state,
                context_lens,
            ),
            Model::Phi3(ref mut model) => model.forward(&input_ids, &seqlen_offsets),
            Model::XLoraPhi3(ref mut model) => model.forward(
                &input_ids,
                input_ids_full.as_ref().unwrap_or(&input_ids),
                &seqlen_offsets,
                seqlen_offsets_full.as_ref().unwrap_or(&seqlen_offsets),
                seqlen_offsets_kernel.clone(),
                seqlen_offsets_kernel_full.unwrap_or(seqlen_offsets_kernel),
                self.no_kv_cache,
                &self.non_granular_state,
                context_lens,
            ),
        }
    }
    async fn sample(
        &self,
        seqs: &mut [&mut Sequence],
        logits: Tensor,
        prefix_cacher: &mut PrefixCacheManager,
        disable_eos_stop: bool,
        rng: Arc<std::sync::Mutex<Isaac64Rng>>,
    ) -> Result<(), candle_core::Error> {
        do_sample!(self, seqs, logits, prefix_cacher, disable_eos_stop, rng)
    }
    fn category(&self) -> ModelCategory {
        ModelCategory::Text
    }
}<|MERGE_RESOLUTION|>--- conflicted
+++ resolved
@@ -18,11 +18,7 @@
 use crate::sequence::Sequence;
 use crate::utils::varbuilder_utils::{from_mmaped_safetensors, load_preload_adapters};
 use crate::xlora_models::NonGranularState;
-<<<<<<< HEAD
-use crate::{do_sample, get_mut_arcmutex, get_paths, DeviceMapMetadata, Pipeline, DEBUG};
-=======
-use crate::{do_sample, get_mut_arcmutex, get_paths_gguf, DeviceMapMetadata, DEBUG};
->>>>>>> 34275f4e
+use crate::{do_sample, get_mut_arcmutex, get_paths_gguf, DeviceMapMetadata, Pipeline, DEBUG};
 use crate::{
     models::quantized_llama::ModelWeights as QLlama,
     models::quantized_phi2::ModelWeights as QPhi,
@@ -487,11 +483,8 @@
             _ => unreachable!(),
         };
 
-<<<<<<< HEAD
         let tokenizer = get_tokenizer(paths.get_tokenizer_filename(), None)?;
 
-=======
->>>>>>> 34275f4e
         let gen_conf: Option<GenerationConfig> = paths
             .get_gen_conf_filename()
             .map(|f| serde_json::from_str(&fs::read_to_string(f).unwrap()).unwrap());
