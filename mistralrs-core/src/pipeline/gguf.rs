use super::{
    calculate_inputs, get_model_paths, get_xlora_paths, Loader, ModelInputs, ModelKind, ModelPaths,
    Pipeline, TokenSource, XLoraPaths,
};
use crate::aici::bintokens::build_tok_trie;
use crate::aici::toktree::TokTrie;
use crate::models::Cache;
use crate::pipeline::chat_template::calculate_eos_tokens;
use crate::pipeline::ChatTemplate;
use crate::utils::varbuilder_utils::from_mmaped_safetensors;
use crate::xlora_models::{NonGranularState, XLoraConfig};
use crate::{deserialize_chat_template, get_paths, DeviceMapMetadata};
use crate::{
    models::quantized_llama::ModelWeights as QLlama, models::quantized_phi2::ModelWeights as QPhi,
    sequence::Sequence, utils::tokens::get_token, xlora_models::XLoraModelWeights as XLoraQLlama,
};
use anyhow::{bail, Result};
use candle_core::quantized::{gguf_file, GgmlDType};
use candle_core::{DType, Device, Tensor};
use hf_hub::{api::sync::ApiBuilder, Repo, RepoType};
use mistralrs_lora::{LoraConfig, Ordering};
use serde_json::Value;
use std::collections::HashMap;
use std::fs;
use std::path::PathBuf;
use std::str::FromStr;
use std::sync::Arc;
use std::sync::Mutex;
use tokenizers::Tokenizer;
use tracing::info;

enum Model {
    Llama(QLlama),
    Phi2(QPhi),
    XLoraLlama(XLoraQLlama),
}

pub struct MistralModelPaths<P> {
    tokenizer_filename: P,
    config_filename: P,
    template_filename: P,
    filenames: Vec<P>,
    xlora_adapter_filenames: Option<Vec<(String, P)>>,
    xlora_adapter_configs: Option<Vec<(String, LoraConfig)>>,
    classifier_path: Option<P>,
    classifier_config: Option<XLoraConfig>,
    xlora_ordering: Option<Ordering>,
}

impl ModelPaths for MistralModelPaths<PathBuf> {
    fn get_config_filename(&self) -> &PathBuf {
        &self.config_filename
    }
    fn get_tokenizer_filename(&self) -> &PathBuf {
        &self.tokenizer_filename
    }
    fn get_weight_filenames(&self) -> &[PathBuf] {
        &self.filenames
    }
    fn get_adapter_filenames(&self) -> &Option<Vec<(String, PathBuf)>> {
        &self.xlora_adapter_filenames
    }
    fn get_adapter_configs(&self) -> &Option<Vec<(String, LoraConfig)>> {
        &self.xlora_adapter_configs
    }
    fn get_classifier_config(&self) -> &Option<XLoraConfig> {
        &self.classifier_config
    }
    fn get_classifier_path(&self) -> &Option<PathBuf> {
        &self.classifier_path
    }
    fn get_ordering(&self) -> &Option<Ordering> {
        &self.xlora_ordering
    }
    fn get_template_filename(&self) -> &PathBuf {
        &self.template_filename
    }
}

pub struct GGUFPipeline {
    model: Model,
    config: GGUFSpecificConfig,
    tokenizer: Arc<Tokenizer>,
    tok_trie: Arc<TokTrie>,
    no_kv_cache: bool,
    chat_template: ChatTemplate,
    model_id: String,
    eos_tok: Vec<u32>,
    non_granular_state: Option<NonGranularState>,
    is_lora: bool,
}

pub struct GGUFLoader {
    model_id: String,
    config: GGUFSpecificConfig,
    quantized_model_id: Option<String>,
    quantized_filename: Option<String>,
    xlora_model_id: Option<String>,
    xlora_order: Option<Ordering>,
    no_kv_cache: bool,
    chat_template: Option<String>,
    tokenizer_json: Option<String>,
    kind: ModelKind,
    tgt_non_granular_index: Option<usize>,
}

#[derive(Debug)]
enum GGUFArchitecture {
    Llama,
    Mpt,
    Gptneox,
    Gptj,
    Gpt2,
    Bloom,
    Falcon,
    Mamba,
    Rwkv,
    Phi2,
}

impl FromStr for GGUFArchitecture {
    type Err = String;

    fn from_str(s: &str) -> Result<Self, Self::Err> {
        match s {
            "llama" => Ok(GGUFArchitecture::Llama),
            "mpt" => Ok(GGUFArchitecture::Mpt),
            "gptneox" => Ok(GGUFArchitecture::Gptneox),
            "gptj" => Ok(GGUFArchitecture::Gptj),
            "gpt2" => Ok(GGUFArchitecture::Gpt2),
            "bloom" => Ok(GGUFArchitecture::Bloom),
            "falcon" => Ok(GGUFArchitecture::Falcon),
            "mamba" => Ok(GGUFArchitecture::Mamba),
            "rwkv" => Ok(GGUFArchitecture::Rwkv),
            "phi2" => Ok(GGUFArchitecture::Phi2),
            a => Err(format!("Unknown GGUF architecture `{a}`")),
        }
    }
}

#[derive(Clone, Copy, Default)]
/// A config for a GGUF loader.
pub struct GGUFSpecificConfig {
    pub repeat_last_n: usize,
}

#[derive(Default)]
/// A builder for a GGUF loader.
pub struct GGUFLoaderBuilder {
    model_id: Option<String>,
    config: GGUFSpecificConfig,
    quantized_model_id: String,
    quantized_filename: String,
    xlora_model_id: Option<String>,
    kind: ModelKind,
    xlora_order: Option<Ordering>,
    no_kv_cache: bool,
    chat_template: Option<String>,
    tokenizer_json: Option<String>,
    tgt_non_granular_index: Option<usize>,
}

impl GGUFLoaderBuilder {
    pub fn new(
        config: GGUFSpecificConfig,
        chat_template: Option<String>,
        tokenizer_json: Option<String>,
        model_id: Option<String>,
        quantized_model_id: String,
        quantized_filename: String,
    ) -> Self {
        Self {
            config,
            chat_template,
            tokenizer_json,
            model_id,
            kind: ModelKind::QuantizedGGUF,
            quantized_filename,
            quantized_model_id,
            ..Default::default()
        }
    }

    fn with_adapter(
        mut self,
        xlora_model_id: String,
        xlora_order: Ordering,
        no_kv_cache: bool,
        tgt_non_granular_index: Option<usize>,
    ) -> Self {
        self.xlora_model_id = Some(xlora_model_id);
        self.xlora_order = Some(xlora_order);
        self.no_kv_cache = no_kv_cache;
        self.tgt_non_granular_index = tgt_non_granular_index;
        self.model_id = if let Some(id) = self.model_id {
            Some(id)
        } else {
            info!(
                "Using adapter base model ID: `{}`",
                self.xlora_order.as_ref().unwrap().base_model_id
            );
            Some(self.xlora_order.as_ref().unwrap().base_model_id.clone())
        };
        self
    }

    pub fn with_xlora(
        mut self,
        xlora_model_id: String,
        xlora_order: Ordering,
        no_kv_cache: bool,
        tgt_non_granular_index: Option<usize>,
    ) -> Self {
        self.kind = ModelKind::XLoraGGUF;
        self.with_adapter(
            xlora_model_id,
            xlora_order,
            no_kv_cache,
            tgt_non_granular_index,
        )
    }

    pub fn with_lora(
        mut self,
        xlora_model_id: String,
        xlora_order: Ordering,
        no_kv_cache: bool,
        tgt_non_granular_index: Option<usize>,
    ) -> Self {
        self.kind = ModelKind::LoraGGUF;
        self.with_adapter(
            xlora_model_id,
            xlora_order,
            no_kv_cache,
            tgt_non_granular_index,
        )
    }

    pub fn build(self) -> Box<dyn Loader> {
        Box::new(GGUFLoader {
            model_id: self.model_id.unwrap(),
            config: self.config,
            xlora_model_id: self.xlora_model_id,
            kind: self.kind,
            xlora_order: self.xlora_order,
            no_kv_cache: self.no_kv_cache,
            chat_template: self.chat_template,
            tokenizer_json: self.tokenizer_json,
            tgt_non_granular_index: self.tgt_non_granular_index,
            quantized_filename: Some(self.quantized_filename),
            quantized_model_id: Some(self.quantized_model_id),
        })
    }
}

impl GGUFLoader {
    #[allow(clippy::too_many_arguments)]
    pub fn new(
        model_id: Option<String>,
        config: GGUFSpecificConfig,
        quantized_model_id: Option<String>,
        quantized_filename: Option<String>,
        xlora_model_id: Option<String>,
        kind: ModelKind,
        xlora_order: Option<Ordering>,
        no_kv_cache: bool,
        chat_template: Option<String>,
        tokenizer_json: Option<String>,
        tgt_non_granular_index: Option<usize>,
    ) -> Self {
        let model_id = if let Some(id) = model_id {
            id
        } else {
            info!(
                "Using adapter base model ID: `{}`",
                xlora_order.as_ref().unwrap().base_model_id
            );
            xlora_order.as_ref().unwrap().base_model_id.clone()
        };
        Self {
            model_id,
            config,
            quantized_model_id,
            quantized_filename,
            xlora_model_id,
            xlora_order,
            no_kv_cache,
            chat_template,
            tokenizer_json,
            kind,
            tgt_non_granular_index,
        }
    }
}

impl Loader for GGUFLoader {
    fn download_model(
        &self,
        revision: Option<String>,
        token_source: TokenSource,
        silent: bool,
    ) -> Result<Box<dyn ModelPaths>> {
        get_paths!(
            MistralModelPaths,
            &token_source,
            revision,
            self,
            self.quantized_model_id,
            self.quantized_filename,
            silent
        )
    }

    fn _setup_model(
        &self,
        paths: &dyn ModelPaths,
        _dtype: Option<DType>,
        device: &Device,
        silent: bool,
        mapper: DeviceMapMetadata,
<<<<<<< HEAD
    ) -> Result<Arc<Mutex<dyn Pipeline + Send + Sync>>> {
=======
        in_situ_quant: Option<GgmlDType>,
    ) -> Result<Box<Mutex<dyn Pipeline + Send + Sync>>> {
        if in_situ_quant.is_some() {
            anyhow::bail!(
                "You are trying to in-situ quantize a GGUF model. This will not do anything."
            );
        }
>>>>>>> a452444d
        let mut file = std::fs::File::open(paths.get_weight_filenames().first().unwrap())?;
        let model = gguf_file::Content::read(&mut file)
            .map_err(|e| e.with_path(paths.get_weight_filenames().first().unwrap()))?;
        let arch: GGUFArchitecture = model.metadata["general.architecture"]
            .to_string()
            .unwrap()
            .parse()
            .map_err(anyhow::Error::msg)?;

        let mut is_lora = false;
        let model = match self.kind {
            ModelKind::QuantizedGGUF => match arch {
                GGUFArchitecture::Llama => {
                    Model::Llama(QLlama::from_gguf(model, &mut file, device, mapper)?)
                }
                GGUFArchitecture::Phi2 => {
                    Model::Phi2(QPhi::from_gguf(model, &mut file, device, mapper)?)
                }
                a => bail!("Unsupported architecture `{a:?}`"),
            },
            ModelKind::XLoraGGUF => {
                let vb = from_mmaped_safetensors(
                    vec![paths.get_classifier_path().as_ref().unwrap().to_path_buf()],
                    paths
                        .get_adapter_filenames()
                        .as_ref()
                        .unwrap()
                        .iter()
                        .map(|(_, x)| (*x).to_owned())
                        .collect::<Vec<_>>(),
                    DType::F32,
                    device,
                    silent,
                )?;

                match arch {
                    GGUFArchitecture::Llama => Model::XLoraLlama(XLoraQLlama::from_gguf(
                        model,
                        &mut file,
                        device,
                        paths.get_adapter_configs().as_ref().unwrap(),
                        &vb,
                        paths.get_ordering().as_ref().unwrap(),
                        Some(paths.get_classifier_config().as_ref().unwrap().clone()),
                        mapper,
                    )?),
                    a => bail!("Unsupported architecture for GGUF X-LoRA `{a:?}`"),
                }
            }
            ModelKind::LoraGGUF => {
                is_lora = true;
                let vb = from_mmaped_safetensors(
                    vec![],
                    paths
                        .get_adapter_filenames()
                        .as_ref()
                        .unwrap()
                        .iter()
                        .map(|(_, x)| (*x).to_owned())
                        .collect::<Vec<_>>(),
                    DType::F32,
                    device,
                    silent,
                )?;

                match arch {
                    GGUFArchitecture::Llama => Model::XLoraLlama(XLoraQLlama::from_gguf(
                        model,
                        &mut file,
                        device,
                        paths.get_adapter_configs().as_ref().unwrap(),
                        &vb,
                        paths.get_ordering().as_ref().unwrap(),
                        None,
                        mapper,
                    )?),
                    a => bail!("Unsupported architecture for GGUF X-LoRA `{a:?}`"),
                }
            }
            _ => unreachable!(),
        };

        let tokenizer =
            Tokenizer::from_file(paths.get_tokenizer_filename()).map_err(anyhow::Error::msg)?;

        let chat_template: ChatTemplate = deserialize_chat_template!(paths, self);

        Ok(Arc::new(Mutex::new(GGUFPipeline {
            model,
            config: self.config,
            eos_tok: calculate_eos_tokens(&chat_template, &tokenizer),
            tok_trie: build_tok_trie(tokenizer.clone()).into(),
            tokenizer: tokenizer.into(),
            no_kv_cache: self.no_kv_cache,
            chat_template,
            model_id: self.model_id.clone(),
            non_granular_state: self.tgt_non_granular_index.map(|tgt_non_granular_index| {
                NonGranularState {
                    non_granular_index: Arc::new(Mutex::new(0)),
                    tgt_non_granular_index,
                }
            }),
            is_lora,
        })))
    }

    fn get_id(&self) -> &str {
        self.xlora_model_id.as_deref().unwrap_or(&self.model_id)
    }

    fn get_kind(&self) -> ModelKind {
        self.kind
    }
}

impl Pipeline for GGUFPipeline {
    fn forward(
        &mut self,
        input_toks: &[&mut Sequence],
        is_prompt: bool,
    ) -> Result<Tensor, candle_core::Error> {
        let ModelInputs {
            input_ids,
            input_ids_full,
            seqlen_offsets,
            seqlen_offsets_full,
            seqlen_offsets_kernel,
            seqlen_offsets_kernel_full,
            context_lens,
        } = calculate_inputs(
            input_toks,
            is_prompt,
            self.is_xlora(),
            self.device(),
            self.no_kv_cache,
        )
        .unwrap();
        match self.model {
            Model::Llama(ref mut model) => model.forward(
                &input_ids,
                &seqlen_offsets,
                seqlen_offsets_kernel,
                context_lens,
            ),
            Model::Phi2(ref mut model) => model.forward(&input_ids, &seqlen_offsets, context_lens),
            Model::XLoraLlama(ref mut model) => model.forward(
                &input_ids,
                input_ids_full.as_ref().unwrap_or(&input_ids),
                &seqlen_offsets,
                seqlen_offsets_full.as_ref().unwrap_or(&seqlen_offsets),
                seqlen_offsets_kernel.clone(),
                seqlen_offsets_kernel_full.unwrap_or(seqlen_offsets_kernel),
                self.no_kv_cache,
                &self.non_granular_state,
                context_lens,
            ),
        }
    }
    fn device(&self) -> &Device {
        match self.model {
            Model::Llama(ref model) => &model.device,
            Model::Phi2(ref model) => &model.device,
            Model::XLoraLlama(ref model) => &model.device,
        }
    }
    fn num_hidden_layers(&self) -> usize {
        self.cache().lock().len()
    }
    fn cache(&self) -> &Cache {
        match self.model {
            Model::Llama(ref model) => &model.cache,
            Model::Phi2(ref model) => &model.cache,
            Model::XLoraLlama(ref model) => &model.cache,
        }
    }
    fn get_repeat_last_n(&self) -> usize {
        self.config.repeat_last_n
    }
    fn tokenizer(&self) -> Arc<Tokenizer> {
        self.tokenizer.clone()
    }
    fn eos_tok(&self) -> &[u32] {
        &self.eos_tok
    }
    fn name(&self) -> String {
        self.model_id.clone()
    }
    fn get_max_seq_len(&self) -> usize {
        match &self.model {
            Model::Llama(model) => model.max_seq_len,
            Model::Phi2(model) => model.max_seq_len,
            Model::XLoraLlama(model) => model.max_seq_len,
        }
    }
    fn is_xlora(&self) -> bool {
        match &self.model {
            Model::Llama(_) | Model::Phi2(_) => false,
            Model::XLoraLlama(_) => !self.is_lora,
        }
    }
    fn has_no_kv_cache(&self) -> bool {
        self.no_kv_cache
    }
    fn get_chat_template(&self) -> &ChatTemplate {
        &self.chat_template
    }
    fn get_non_granular_state(&self) -> &Option<NonGranularState> {
        &None
    }
    fn tok_trie(&self) -> Arc<TokTrie> {
        self.tok_trie.clone()
    }
    fn re_isq_model(&mut self, _dtype: GgmlDType) -> Result<()> {
        anyhow::bail!(
            "You are trying to in-situ requantize a GGML model. This will not do anything."
        )
    }
}<|MERGE_RESOLUTION|>--- conflicted
+++ resolved
@@ -318,17 +318,13 @@
         device: &Device,
         silent: bool,
         mapper: DeviceMapMetadata,
-<<<<<<< HEAD
+        in_situ_quant: Option<GgmlDType>,
     ) -> Result<Arc<Mutex<dyn Pipeline + Send + Sync>>> {
-=======
-        in_situ_quant: Option<GgmlDType>,
-    ) -> Result<Box<Mutex<dyn Pipeline + Send + Sync>>> {
         if in_situ_quant.is_some() {
             anyhow::bail!(
                 "You are trying to in-situ quantize a GGUF model. This will not do anything."
             );
         }
->>>>>>> a452444d
         let mut file = std::fs::File::open(paths.get_weight_filenames().first().unwrap())?;
         let model = gguf_file::Content::read(&mut file)
             .map_err(|e| e.with_path(paths.get_weight_filenames().first().unwrap()))?;
