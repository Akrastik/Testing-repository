--- conflicted
+++ resolved
@@ -13,13 +13,8 @@
     },
     device_map::DeviceMapper,
     get_delta_from_lora_ab,
-<<<<<<< HEAD
     layers::{repeat_kv, CausalMasker, MatMul, RmsNorm},
-    paged_attention::{AttentionImplementation, ModelConfigMetadata},
-=======
-    layers::{repeat_kv, CausalMasker, MatMul},
     paged_attention::{AttentionImplementation, ModelConfigMetadata, PagedAttention},
->>>>>>> 27f3725e
     pipeline::{
         extract_logits, text_models_inputs_processor::PagedAttentionInputMetadata, Cache, IsqModel,
         NormalLoadingMetadata, NormalModel,
