--- conflicted
+++ resolved
@@ -172,14 +172,7 @@
         let mut loaded_tensors = HashMap::new();
         if !iter.is_empty() {
             for (load_name, key_name) in iter.into_iter().with_progress(is_silent) {
-<<<<<<< HEAD
-                let mut tensor = tensors.load(&load_name, device)?;
-                if let Some(dtype) = dtype {
-                    tensor = tensor.to_dtype(dtype)?;
-                }
-=======
                 let tensor = tensors.load_name(&load_name, device, dtype)?;
->>>>>>> 7c50b68b
 
                 loaded_tensors.insert(key_name, tensor);
             }
